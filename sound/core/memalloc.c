// SPDX-License-Identifier: GPL-2.0-or-later
/*
 *  Copyright (c) by Jaroslav Kysela <perex@perex.cz>
 *                   Takashi Iwai <tiwai@suse.de>
 * 
 *  Generic memory allocators
 */

#include <linux/slab.h>
#include <linux/mm.h>
#include <linux/dma-mapping.h>
#include <linux/dma-map-ops.h>
#include <linux/genalloc.h>
#include <linux/highmem.h>
#include <linux/vmalloc.h>
#ifdef CONFIG_X86
#include <asm/set_memory.h>
#endif
#include <sound/memalloc.h>
#include "memalloc_local.h"

#define DEFAULT_GFP \
	(GFP_KERNEL | \
	 __GFP_RETRY_MAYFAIL | /* don't trigger OOM-killer */ \
	 __GFP_NOWARN)   /* no stack trace print - this call is non-critical */

static const struct snd_malloc_ops *snd_dma_get_ops(struct snd_dma_buffer *dmab);

#ifdef CONFIG_SND_DMA_SGBUF
static void *snd_dma_sg_fallback_alloc(struct snd_dma_buffer *dmab, size_t size);
#endif

static void *__snd_dma_alloc_pages(struct snd_dma_buffer *dmab, size_t size)
{
	const struct snd_malloc_ops *ops = snd_dma_get_ops(dmab);

	if (WARN_ON_ONCE(!ops || !ops->alloc))
		return NULL;
	return ops->alloc(dmab, size);
}

/**
 * snd_dma_alloc_dir_pages - allocate the buffer area according to the given
 *	type and direction
 * @type: the DMA buffer type
 * @device: the device pointer
 * @dir: DMA direction
 * @size: the buffer size to allocate
 * @dmab: buffer allocation record to store the allocated data
 *
 * Calls the memory-allocator function for the corresponding
 * buffer type.
 *
 * Return: Zero if the buffer with the given size is allocated successfully,
 * otherwise a negative value on error.
 */
int snd_dma_alloc_dir_pages(int type, struct device *device,
			    enum dma_data_direction dir, size_t size,
			    struct snd_dma_buffer *dmab)
{
	if (WARN_ON(!size))
		return -ENXIO;
	if (WARN_ON(!dmab))
		return -ENXIO;

	size = PAGE_ALIGN(size);
	dmab->dev.type = type;
	dmab->dev.dev = device;
	dmab->dev.dir = dir;
	dmab->bytes = 0;
	dmab->addr = 0;
	dmab->private_data = NULL;
	dmab->area = __snd_dma_alloc_pages(dmab, size);
	if (!dmab->area)
		return -ENOMEM;
	dmab->bytes = size;
	return 0;
}
EXPORT_SYMBOL(snd_dma_alloc_dir_pages);

/**
 * snd_dma_alloc_pages_fallback - allocate the buffer area according to the given type with fallback
 * @type: the DMA buffer type
 * @device: the device pointer
 * @size: the buffer size to allocate
 * @dmab: buffer allocation record to store the allocated data
 *
 * Calls the memory-allocator function for the corresponding
 * buffer type.  When no space is left, this function reduces the size and
 * tries to allocate again.  The size actually allocated is stored in
 * res_size argument.
 *
 * Return: Zero if the buffer with the given size is allocated successfully,
 * otherwise a negative value on error.
 */
int snd_dma_alloc_pages_fallback(int type, struct device *device, size_t size,
				 struct snd_dma_buffer *dmab)
{
	int err;

	while ((err = snd_dma_alloc_pages(type, device, size, dmab)) < 0) {
		if (err != -ENOMEM)
			return err;
		if (size <= PAGE_SIZE)
			return -ENOMEM;
		size >>= 1;
		size = PAGE_SIZE << get_order(size);
	}
	if (! dmab->area)
		return -ENOMEM;
	return 0;
}
EXPORT_SYMBOL(snd_dma_alloc_pages_fallback);

/**
 * snd_dma_free_pages - release the allocated buffer
 * @dmab: the buffer allocation record to release
 *
 * Releases the allocated buffer via snd_dma_alloc_pages().
 */
void snd_dma_free_pages(struct snd_dma_buffer *dmab)
{
	const struct snd_malloc_ops *ops = snd_dma_get_ops(dmab);

	if (ops && ops->free)
		ops->free(dmab);
}
EXPORT_SYMBOL(snd_dma_free_pages);

/* called by devres */
static void __snd_release_pages(struct device *dev, void *res)
{
	snd_dma_free_pages(res);
}

/**
 * snd_devm_alloc_dir_pages - allocate the buffer and manage with devres
 * @dev: the device pointer
 * @type: the DMA buffer type
 * @dir: DMA direction
 * @size: the buffer size to allocate
 *
 * Allocate buffer pages depending on the given type and manage using devres.
 * The pages will be released automatically at the device removal.
 *
 * Unlike snd_dma_alloc_pages(), this function requires the real device pointer,
 * hence it can't work with SNDRV_DMA_TYPE_CONTINUOUS or
 * SNDRV_DMA_TYPE_VMALLOC type.
 *
 * Return: the snd_dma_buffer object at success, or NULL if failed
 */
struct snd_dma_buffer *
snd_devm_alloc_dir_pages(struct device *dev, int type,
			 enum dma_data_direction dir, size_t size)
{
	struct snd_dma_buffer *dmab;
	int err;

	if (WARN_ON(type == SNDRV_DMA_TYPE_CONTINUOUS ||
		    type == SNDRV_DMA_TYPE_VMALLOC))
		return NULL;

	dmab = devres_alloc(__snd_release_pages, sizeof(*dmab), GFP_KERNEL);
	if (!dmab)
		return NULL;

	err = snd_dma_alloc_dir_pages(type, dev, dir, size, dmab);
	if (err < 0) {
		devres_free(dmab);
		return NULL;
	}

	devres_add(dev, dmab);
	return dmab;
}
EXPORT_SYMBOL_GPL(snd_devm_alloc_dir_pages);

/**
 * snd_dma_buffer_mmap - perform mmap of the given DMA buffer
 * @dmab: buffer allocation information
 * @area: VM area information
 *
 * Return: zero if successful, or a negative error code
 */
int snd_dma_buffer_mmap(struct snd_dma_buffer *dmab,
			struct vm_area_struct *area)
{
	const struct snd_malloc_ops *ops;

	if (!dmab)
		return -ENOENT;
	ops = snd_dma_get_ops(dmab);
	if (ops && ops->mmap)
		return ops->mmap(dmab, area);
	else
		return -ENOENT;
}
EXPORT_SYMBOL(snd_dma_buffer_mmap);

#ifdef CONFIG_HAS_DMA
/**
 * snd_dma_buffer_sync - sync DMA buffer between CPU and device
 * @dmab: buffer allocation information
 * @mode: sync mode
 */
void snd_dma_buffer_sync(struct snd_dma_buffer *dmab,
			 enum snd_dma_sync_mode mode)
{
	const struct snd_malloc_ops *ops;

	if (!dmab || !dmab->dev.need_sync)
		return;
	ops = snd_dma_get_ops(dmab);
	if (ops && ops->sync)
		ops->sync(dmab, mode);
}
EXPORT_SYMBOL_GPL(snd_dma_buffer_sync);
#endif /* CONFIG_HAS_DMA */

/**
 * snd_sgbuf_get_addr - return the physical address at the corresponding offset
 * @dmab: buffer allocation information
 * @offset: offset in the ring buffer
 *
 * Return: the physical address
 */
dma_addr_t snd_sgbuf_get_addr(struct snd_dma_buffer *dmab, size_t offset)
{
	const struct snd_malloc_ops *ops = snd_dma_get_ops(dmab);

	if (ops && ops->get_addr)
		return ops->get_addr(dmab, offset);
	else
		return dmab->addr + offset;
}
EXPORT_SYMBOL(snd_sgbuf_get_addr);

/**
 * snd_sgbuf_get_page - return the physical page at the corresponding offset
 * @dmab: buffer allocation information
 * @offset: offset in the ring buffer
 *
 * Return: the page pointer
 */
struct page *snd_sgbuf_get_page(struct snd_dma_buffer *dmab, size_t offset)
{
	const struct snd_malloc_ops *ops = snd_dma_get_ops(dmab);

	if (ops && ops->get_page)
		return ops->get_page(dmab, offset);
	else
		return virt_to_page(dmab->area + offset);
}
EXPORT_SYMBOL(snd_sgbuf_get_page);

/**
 * snd_sgbuf_get_chunk_size - compute the max chunk size with continuous pages
 *	on sg-buffer
 * @dmab: buffer allocation information
 * @ofs: offset in the ring buffer
 * @size: the requested size
 *
 * Return: the chunk size
 */
unsigned int snd_sgbuf_get_chunk_size(struct snd_dma_buffer *dmab,
				      unsigned int ofs, unsigned int size)
{
	const struct snd_malloc_ops *ops = snd_dma_get_ops(dmab);

	if (ops && ops->get_chunk_size)
		return ops->get_chunk_size(dmab, ofs, size);
	else
		return size;
}
EXPORT_SYMBOL(snd_sgbuf_get_chunk_size);

/*
 * Continuous pages allocator
 */
static void *do_alloc_pages(struct device *dev, size_t size, dma_addr_t *addr,
			    bool wc)
{
	void *p;
	gfp_t gfp = GFP_KERNEL | __GFP_NORETRY | __GFP_NOWARN;

 again:
	p = alloc_pages_exact(size, gfp);
	if (!p)
		return NULL;
	*addr = page_to_phys(virt_to_page(p));
	if (!dev)
		return p;
	if ((*addr + size - 1) & ~dev->coherent_dma_mask) {
		if (IS_ENABLED(CONFIG_ZONE_DMA32) && !(gfp & GFP_DMA32)) {
			gfp |= GFP_DMA32;
			goto again;
		}
		if (IS_ENABLED(CONFIG_ZONE_DMA) && !(gfp & GFP_DMA)) {
			gfp = (gfp & ~GFP_DMA32) | GFP_DMA;
			goto again;
		}
	}
#ifdef CONFIG_X86
	if (wc)
		set_memory_wc((unsigned long)(p), size >> PAGE_SHIFT);
#endif
	return p;
}

static void do_free_pages(void *p, size_t size, bool wc)
{
#ifdef CONFIG_X86
	if (wc)
		set_memory_wb((unsigned long)(p), size >> PAGE_SHIFT);
#endif
	free_pages_exact(p, size);
}


static void *snd_dma_continuous_alloc(struct snd_dma_buffer *dmab, size_t size)
{
	return do_alloc_pages(dmab->dev.dev, size, &dmab->addr, false);
}

static void snd_dma_continuous_free(struct snd_dma_buffer *dmab)
{
	do_free_pages(dmab->area, dmab->bytes, false);
}

static int snd_dma_continuous_mmap(struct snd_dma_buffer *dmab,
				   struct vm_area_struct *area)
{
	return remap_pfn_range(area, area->vm_start,
			       dmab->addr >> PAGE_SHIFT,
			       area->vm_end - area->vm_start,
			       area->vm_page_prot);
}

static const struct snd_malloc_ops snd_dma_continuous_ops = {
	.alloc = snd_dma_continuous_alloc,
	.free = snd_dma_continuous_free,
	.mmap = snd_dma_continuous_mmap,
};

/*
 * VMALLOC allocator
 */
static void *snd_dma_vmalloc_alloc(struct snd_dma_buffer *dmab, size_t size)
{
	return vmalloc(size);
}

static void snd_dma_vmalloc_free(struct snd_dma_buffer *dmab)
{
	vfree(dmab->area);
}

static int snd_dma_vmalloc_mmap(struct snd_dma_buffer *dmab,
				struct vm_area_struct *area)
{
	return remap_vmalloc_range(area, dmab->area, 0);
}

#define get_vmalloc_page_addr(dmab, offset) \
	page_to_phys(vmalloc_to_page((dmab)->area + (offset)))

static dma_addr_t snd_dma_vmalloc_get_addr(struct snd_dma_buffer *dmab,
					   size_t offset)
{
	return get_vmalloc_page_addr(dmab, offset) + offset % PAGE_SIZE;
}

static struct page *snd_dma_vmalloc_get_page(struct snd_dma_buffer *dmab,
					     size_t offset)
{
	return vmalloc_to_page(dmab->area + offset);
}

static unsigned int
snd_dma_vmalloc_get_chunk_size(struct snd_dma_buffer *dmab,
			       unsigned int ofs, unsigned int size)
{
	unsigned int start, end;
	unsigned long addr;

	start = ALIGN_DOWN(ofs, PAGE_SIZE);
	end = ofs + size - 1; /* the last byte address */
	/* check page continuity */
	addr = get_vmalloc_page_addr(dmab, start);
	for (;;) {
		start += PAGE_SIZE;
		if (start > end)
			break;
		addr += PAGE_SIZE;
		if (get_vmalloc_page_addr(dmab, start) != addr)
			return start - ofs;
	}
	/* ok, all on continuous pages */
	return size;
}

static const struct snd_malloc_ops snd_dma_vmalloc_ops = {
	.alloc = snd_dma_vmalloc_alloc,
	.free = snd_dma_vmalloc_free,
	.mmap = snd_dma_vmalloc_mmap,
	.get_addr = snd_dma_vmalloc_get_addr,
	.get_page = snd_dma_vmalloc_get_page,
	.get_chunk_size = snd_dma_vmalloc_get_chunk_size,
};

#ifdef CONFIG_HAS_DMA
/*
 * IRAM allocator
 */
#ifdef CONFIG_GENERIC_ALLOCATOR
static void *snd_dma_iram_alloc(struct snd_dma_buffer *dmab, size_t size)
{
	struct device *dev = dmab->dev.dev;
	struct gen_pool *pool;
	void *p;

	if (dev->of_node) {
		pool = of_gen_pool_get(dev->of_node, "iram", 0);
		/* Assign the pool into private_data field */
		dmab->private_data = pool;

		p = gen_pool_dma_alloc_align(pool, size, &dmab->addr, PAGE_SIZE);
		if (p)
			return p;
	}

	/* Internal memory might have limited size and no enough space,
	 * so if we fail to malloc, try to fetch memory traditionally.
	 */
	dmab->dev.type = SNDRV_DMA_TYPE_DEV;
	return __snd_dma_alloc_pages(dmab, size);
}

static void snd_dma_iram_free(struct snd_dma_buffer *dmab)
{
	struct gen_pool *pool = dmab->private_data;

	if (pool && dmab->area)
		gen_pool_free(pool, (unsigned long)dmab->area, dmab->bytes);
}

static int snd_dma_iram_mmap(struct snd_dma_buffer *dmab,
			     struct vm_area_struct *area)
{
	area->vm_page_prot = pgprot_writecombine(area->vm_page_prot);
	return remap_pfn_range(area, area->vm_start,
			       dmab->addr >> PAGE_SHIFT,
			       area->vm_end - area->vm_start,
			       area->vm_page_prot);
}

static const struct snd_malloc_ops snd_dma_iram_ops = {
	.alloc = snd_dma_iram_alloc,
	.free = snd_dma_iram_free,
	.mmap = snd_dma_iram_mmap,
};
#endif /* CONFIG_GENERIC_ALLOCATOR */

/*
 * Coherent device pages allocator
 */
static void *snd_dma_dev_alloc(struct snd_dma_buffer *dmab, size_t size)
{
	return dma_alloc_coherent(dmab->dev.dev, size, &dmab->addr, DEFAULT_GFP);
}

static void snd_dma_dev_free(struct snd_dma_buffer *dmab)
{
	dma_free_coherent(dmab->dev.dev, dmab->bytes, dmab->area, dmab->addr);
}

static int snd_dma_dev_mmap(struct snd_dma_buffer *dmab,
			    struct vm_area_struct *area)
{
	return dma_mmap_coherent(dmab->dev.dev, area,
				 dmab->area, dmab->addr, dmab->bytes);
}

static const struct snd_malloc_ops snd_dma_dev_ops = {
	.alloc = snd_dma_dev_alloc,
	.free = snd_dma_dev_free,
	.mmap = snd_dma_dev_mmap,
};

/*
 * Write-combined pages
 */
/* x86-specific allocations */
#ifdef CONFIG_SND_DMA_SGBUF
static void *snd_dma_wc_alloc(struct snd_dma_buffer *dmab, size_t size)
{
	return do_alloc_pages(dmab->dev.dev, size, &dmab->addr, true);
}

static void snd_dma_wc_free(struct snd_dma_buffer *dmab)
{
	do_free_pages(dmab->area, dmab->bytes, true);
}

static int snd_dma_wc_mmap(struct snd_dma_buffer *dmab,
			   struct vm_area_struct *area)
{
	area->vm_page_prot = pgprot_writecombine(area->vm_page_prot);
	return snd_dma_continuous_mmap(dmab, area);
}
#else
static void *snd_dma_wc_alloc(struct snd_dma_buffer *dmab, size_t size)
{
	return dma_alloc_wc(dmab->dev.dev, size, &dmab->addr, DEFAULT_GFP);
}

static void snd_dma_wc_free(struct snd_dma_buffer *dmab)
{
	dma_free_wc(dmab->dev.dev, dmab->bytes, dmab->area, dmab->addr);
}

static int snd_dma_wc_mmap(struct snd_dma_buffer *dmab,
			   struct vm_area_struct *area)
{
	return dma_mmap_wc(dmab->dev.dev, area,
			   dmab->area, dmab->addr, dmab->bytes);
}
#endif /* CONFIG_SND_DMA_SGBUF */

static const struct snd_malloc_ops snd_dma_wc_ops = {
	.alloc = snd_dma_wc_alloc,
	.free = snd_dma_wc_free,
	.mmap = snd_dma_wc_mmap,
};

/*
 * Non-contiguous pages allocator
 */
static void *snd_dma_noncontig_alloc(struct snd_dma_buffer *dmab, size_t size)
{
	struct sg_table *sgt;
	void *p;

	sgt = dma_alloc_noncontiguous(dmab->dev.dev, size, dmab->dev.dir,
<<<<<<< HEAD
				      DEFAULT_GFP, 0);
=======
				      DEFAULT_GFP | __GFP_COMP, 0);
	if (!sgt) {
>>>>>>> ffcb7545
#ifdef CONFIG_SND_DMA_SGBUF
	if (!sgt && !get_dma_ops(dmab->dev.dev)) {
		if (dmab->dev.type == SNDRV_DMA_TYPE_DEV_WC_SG)
			dmab->dev.type = SNDRV_DMA_TYPE_DEV_WC_SG_FALLBACK;
		else
			dmab->dev.type = SNDRV_DMA_TYPE_DEV_SG_FALLBACK;
		return snd_dma_sg_fallback_alloc(dmab, size);
	}
#endif
	if (!sgt)
		return NULL;

	dmab->dev.need_sync = dma_need_sync(dmab->dev.dev,
					    sg_dma_address(sgt->sgl));
	p = dma_vmap_noncontiguous(dmab->dev.dev, size, sgt);
	if (p) {
		dmab->private_data = sgt;
		/* store the first page address for convenience */
		dmab->addr = snd_sgbuf_get_addr(dmab, 0);
	} else {
		dma_free_noncontiguous(dmab->dev.dev, size, sgt, dmab->dev.dir);
	}
	return p;
}

static void snd_dma_noncontig_free(struct snd_dma_buffer *dmab)
{
	dma_vunmap_noncontiguous(dmab->dev.dev, dmab->area);
	dma_free_noncontiguous(dmab->dev.dev, dmab->bytes, dmab->private_data,
			       dmab->dev.dir);
}

static int snd_dma_noncontig_mmap(struct snd_dma_buffer *dmab,
				  struct vm_area_struct *area)
{
	return dma_mmap_noncontiguous(dmab->dev.dev, area,
				      dmab->bytes, dmab->private_data);
}

static void snd_dma_noncontig_sync(struct snd_dma_buffer *dmab,
				   enum snd_dma_sync_mode mode)
{
	if (mode == SNDRV_DMA_SYNC_CPU) {
		if (dmab->dev.dir == DMA_TO_DEVICE)
			return;
		invalidate_kernel_vmap_range(dmab->area, dmab->bytes);
		dma_sync_sgtable_for_cpu(dmab->dev.dev, dmab->private_data,
					 dmab->dev.dir);
	} else {
		if (dmab->dev.dir == DMA_FROM_DEVICE)
			return;
		flush_kernel_vmap_range(dmab->area, dmab->bytes);
		dma_sync_sgtable_for_device(dmab->dev.dev, dmab->private_data,
					    dmab->dev.dir);
	}
}

static inline void snd_dma_noncontig_iter_set(struct snd_dma_buffer *dmab,
					      struct sg_page_iter *piter,
					      size_t offset)
{
	struct sg_table *sgt = dmab->private_data;

	__sg_page_iter_start(piter, sgt->sgl, sgt->orig_nents,
			     offset >> PAGE_SHIFT);
}

static dma_addr_t snd_dma_noncontig_get_addr(struct snd_dma_buffer *dmab,
					     size_t offset)
{
	struct sg_dma_page_iter iter;

	snd_dma_noncontig_iter_set(dmab, &iter.base, offset);
	__sg_page_iter_dma_next(&iter);
	return sg_page_iter_dma_address(&iter) + offset % PAGE_SIZE;
}

static struct page *snd_dma_noncontig_get_page(struct snd_dma_buffer *dmab,
					       size_t offset)
{
	struct sg_page_iter iter;

	snd_dma_noncontig_iter_set(dmab, &iter, offset);
	__sg_page_iter_next(&iter);
	return sg_page_iter_page(&iter);
}

static unsigned int
snd_dma_noncontig_get_chunk_size(struct snd_dma_buffer *dmab,
				 unsigned int ofs, unsigned int size)
{
	struct sg_dma_page_iter iter;
	unsigned int start, end;
	unsigned long addr;

	start = ALIGN_DOWN(ofs, PAGE_SIZE);
	end = ofs + size - 1; /* the last byte address */
	snd_dma_noncontig_iter_set(dmab, &iter.base, start);
	if (!__sg_page_iter_dma_next(&iter))
		return 0;
	/* check page continuity */
	addr = sg_page_iter_dma_address(&iter);
	for (;;) {
		start += PAGE_SIZE;
		if (start > end)
			break;
		addr += PAGE_SIZE;
		if (!__sg_page_iter_dma_next(&iter) ||
		    sg_page_iter_dma_address(&iter) != addr)
			return start - ofs;
	}
	/* ok, all on continuous pages */
	return size;
}

static const struct snd_malloc_ops snd_dma_noncontig_ops = {
	.alloc = snd_dma_noncontig_alloc,
	.free = snd_dma_noncontig_free,
	.mmap = snd_dma_noncontig_mmap,
	.sync = snd_dma_noncontig_sync,
	.get_addr = snd_dma_noncontig_get_addr,
	.get_page = snd_dma_noncontig_get_page,
	.get_chunk_size = snd_dma_noncontig_get_chunk_size,
};

/* x86-specific SG-buffer with WC pages */
#ifdef CONFIG_SND_DMA_SGBUF
#define sg_wc_address(it) ((unsigned long)page_address(sg_page_iter_page(it)))

static void *snd_dma_sg_wc_alloc(struct snd_dma_buffer *dmab, size_t size)
{
	void *p = snd_dma_noncontig_alloc(dmab, size);
	struct sg_table *sgt = dmab->private_data;
	struct sg_page_iter iter;

	if (!p)
		return NULL;
	if (dmab->dev.type != SNDRV_DMA_TYPE_DEV_WC_SG)
		return p;
	for_each_sgtable_page(sgt, &iter, 0)
		set_memory_wc(sg_wc_address(&iter), 1);
	return p;
}

static void snd_dma_sg_wc_free(struct snd_dma_buffer *dmab)
{
	struct sg_table *sgt = dmab->private_data;
	struct sg_page_iter iter;

	for_each_sgtable_page(sgt, &iter, 0)
		set_memory_wb(sg_wc_address(&iter), 1);
	snd_dma_noncontig_free(dmab);
}

static int snd_dma_sg_wc_mmap(struct snd_dma_buffer *dmab,
			      struct vm_area_struct *area)
{
	area->vm_page_prot = pgprot_writecombine(area->vm_page_prot);
	return dma_mmap_noncontiguous(dmab->dev.dev, area,
				      dmab->bytes, dmab->private_data);
}

static const struct snd_malloc_ops snd_dma_sg_wc_ops = {
	.alloc = snd_dma_sg_wc_alloc,
	.free = snd_dma_sg_wc_free,
	.mmap = snd_dma_sg_wc_mmap,
	.sync = snd_dma_noncontig_sync,
	.get_addr = snd_dma_noncontig_get_addr,
	.get_page = snd_dma_noncontig_get_page,
	.get_chunk_size = snd_dma_noncontig_get_chunk_size,
};

/* Fallback SG-buffer allocations for x86 */
struct snd_dma_sg_fallback {
	size_t count;
	struct page **pages;
	dma_addr_t *addrs;
};

static void __snd_dma_sg_fallback_free(struct snd_dma_buffer *dmab,
				       struct snd_dma_sg_fallback *sgbuf)
{
	bool wc = dmab->dev.type == SNDRV_DMA_TYPE_DEV_WC_SG_FALLBACK;
	size_t i;

	for (i = 0; i < sgbuf->count && sgbuf->pages[i]; i++)
		do_free_pages(page_address(sgbuf->pages[i]), PAGE_SIZE, wc);
	kvfree(sgbuf->pages);
	kvfree(sgbuf->addrs);
	kfree(sgbuf);
}

static void *snd_dma_sg_fallback_alloc(struct snd_dma_buffer *dmab, size_t size)
{
	struct snd_dma_sg_fallback *sgbuf;
	struct page **pages;
	size_t i, count;
	void *p;
	bool wc = dmab->dev.type == SNDRV_DMA_TYPE_DEV_WC_SG_FALLBACK;

	sgbuf = kzalloc(sizeof(*sgbuf), GFP_KERNEL);
	if (!sgbuf)
		return NULL;
	count = PAGE_ALIGN(size) >> PAGE_SHIFT;
	pages = kvcalloc(count, sizeof(*pages), GFP_KERNEL);
	if (!pages)
		goto error;
	sgbuf->pages = pages;
	sgbuf->addrs = kvcalloc(count, sizeof(*sgbuf->addrs), GFP_KERNEL);
	if (!sgbuf->addrs)
		goto error;

	for (i = 0; i < count; sgbuf->count++, i++) {
		p = do_alloc_pages(dmab->dev.dev, PAGE_SIZE, &sgbuf->addrs[i], wc);
		if (!p)
			goto error;
		sgbuf->pages[i] = virt_to_page(p);
	}

	p = vmap(pages, count, VM_MAP, PAGE_KERNEL);
	if (!p)
		goto error;
	dmab->private_data = sgbuf;
	/* store the first page address for convenience */
	dmab->addr = snd_sgbuf_get_addr(dmab, 0);
	return p;

 error:
	__snd_dma_sg_fallback_free(dmab, sgbuf);
	return NULL;
}

static void snd_dma_sg_fallback_free(struct snd_dma_buffer *dmab)
{
	vunmap(dmab->area);
	__snd_dma_sg_fallback_free(dmab, dmab->private_data);
}

static int snd_dma_sg_fallback_mmap(struct snd_dma_buffer *dmab,
				    struct vm_area_struct *area)
{
	struct snd_dma_sg_fallback *sgbuf = dmab->private_data;

	if (dmab->dev.type == SNDRV_DMA_TYPE_DEV_WC_SG_FALLBACK)
		area->vm_page_prot = pgprot_writecombine(area->vm_page_prot);
	return vm_map_pages(area, sgbuf->pages, sgbuf->count);
}

static const struct snd_malloc_ops snd_dma_sg_fallback_ops = {
	.alloc = snd_dma_sg_fallback_alloc,
	.free = snd_dma_sg_fallback_free,
	.mmap = snd_dma_sg_fallback_mmap,
	/* reuse vmalloc helpers */
	.get_addr = snd_dma_vmalloc_get_addr,
	.get_page = snd_dma_vmalloc_get_page,
	.get_chunk_size = snd_dma_vmalloc_get_chunk_size,
};
#endif /* CONFIG_SND_DMA_SGBUF */

/*
 * Non-coherent pages allocator
 */
static void *snd_dma_noncoherent_alloc(struct snd_dma_buffer *dmab, size_t size)
{
	void *p;

	p = dma_alloc_noncoherent(dmab->dev.dev, size, &dmab->addr,
				  dmab->dev.dir, DEFAULT_GFP | __GFP_COMP);
	if (p)
		dmab->dev.need_sync = dma_need_sync(dmab->dev.dev, dmab->addr);
	return p;
}

static void snd_dma_noncoherent_free(struct snd_dma_buffer *dmab)
{
	dma_free_noncoherent(dmab->dev.dev, dmab->bytes, dmab->area,
			     dmab->addr, dmab->dev.dir);
}

static int snd_dma_noncoherent_mmap(struct snd_dma_buffer *dmab,
				    struct vm_area_struct *area)
{
	area->vm_page_prot = vm_get_page_prot(area->vm_flags);
	return dma_mmap_pages(dmab->dev.dev, area,
			      area->vm_end - area->vm_start,
			      virt_to_page(dmab->area));
}

static void snd_dma_noncoherent_sync(struct snd_dma_buffer *dmab,
				     enum snd_dma_sync_mode mode)
{
	if (mode == SNDRV_DMA_SYNC_CPU) {
		if (dmab->dev.dir != DMA_TO_DEVICE)
			dma_sync_single_for_cpu(dmab->dev.dev, dmab->addr,
						dmab->bytes, dmab->dev.dir);
	} else {
		if (dmab->dev.dir != DMA_FROM_DEVICE)
			dma_sync_single_for_device(dmab->dev.dev, dmab->addr,
						   dmab->bytes, dmab->dev.dir);
	}
}

static const struct snd_malloc_ops snd_dma_noncoherent_ops = {
	.alloc = snd_dma_noncoherent_alloc,
	.free = snd_dma_noncoherent_free,
	.mmap = snd_dma_noncoherent_mmap,
	.sync = snd_dma_noncoherent_sync,
};

#endif /* CONFIG_HAS_DMA */

/*
 * Entry points
 */
static const struct snd_malloc_ops *snd_dma_ops[] = {
	[SNDRV_DMA_TYPE_CONTINUOUS] = &snd_dma_continuous_ops,
	[SNDRV_DMA_TYPE_VMALLOC] = &snd_dma_vmalloc_ops,
#ifdef CONFIG_HAS_DMA
	[SNDRV_DMA_TYPE_DEV] = &snd_dma_dev_ops,
	[SNDRV_DMA_TYPE_DEV_WC] = &snd_dma_wc_ops,
	[SNDRV_DMA_TYPE_NONCONTIG] = &snd_dma_noncontig_ops,
	[SNDRV_DMA_TYPE_NONCOHERENT] = &snd_dma_noncoherent_ops,
#ifdef CONFIG_SND_DMA_SGBUF
	[SNDRV_DMA_TYPE_DEV_WC_SG] = &snd_dma_sg_wc_ops,
#endif
#ifdef CONFIG_GENERIC_ALLOCATOR
	[SNDRV_DMA_TYPE_DEV_IRAM] = &snd_dma_iram_ops,
#endif /* CONFIG_GENERIC_ALLOCATOR */
#ifdef CONFIG_SND_DMA_SGBUF
	[SNDRV_DMA_TYPE_DEV_SG_FALLBACK] = &snd_dma_sg_fallback_ops,
	[SNDRV_DMA_TYPE_DEV_WC_SG_FALLBACK] = &snd_dma_sg_fallback_ops,
#endif
#endif /* CONFIG_HAS_DMA */
};

static const struct snd_malloc_ops *snd_dma_get_ops(struct snd_dma_buffer *dmab)
{
	if (WARN_ON_ONCE(!dmab))
		return NULL;
	if (WARN_ON_ONCE(dmab->dev.type <= SNDRV_DMA_TYPE_UNKNOWN ||
			 dmab->dev.type >= ARRAY_SIZE(snd_dma_ops)))
		return NULL;
	return snd_dma_ops[dmab->dev.type];
}<|MERGE_RESOLUTION|>--- conflicted
+++ resolved
@@ -542,12 +542,7 @@
 	void *p;
 
 	sgt = dma_alloc_noncontiguous(dmab->dev.dev, size, dmab->dev.dir,
-<<<<<<< HEAD
-				      DEFAULT_GFP, 0);
-=======
 				      DEFAULT_GFP | __GFP_COMP, 0);
-	if (!sgt) {
->>>>>>> ffcb7545
 #ifdef CONFIG_SND_DMA_SGBUF
 	if (!sgt && !get_dma_ops(dmab->dev.dev)) {
 		if (dmab->dev.type == SNDRV_DMA_TYPE_DEV_WC_SG)
