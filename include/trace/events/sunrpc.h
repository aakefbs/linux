/* SPDX-License-Identifier: GPL-2.0 */
#undef TRACE_SYSTEM
#define TRACE_SYSTEM sunrpc

#if !defined(_TRACE_SUNRPC_H) || defined(TRACE_HEADER_MULTI_READ)
#define _TRACE_SUNRPC_H

#include <linux/sunrpc/sched.h>
#include <linux/sunrpc/clnt.h>
#include <linux/sunrpc/svc.h>
#include <linux/sunrpc/xprtsock.h>
#include <linux/sunrpc/svc_xprt.h>
#include <net/tcp_states.h>
#include <linux/net.h>
#include <linux/tracepoint.h>

<<<<<<< HEAD
TRACE_DEFINE_ENUM(SOCK_STREAM);
TRACE_DEFINE_ENUM(SOCK_DGRAM);
TRACE_DEFINE_ENUM(SOCK_RAW);
TRACE_DEFINE_ENUM(SOCK_RDM);
TRACE_DEFINE_ENUM(SOCK_SEQPACKET);
TRACE_DEFINE_ENUM(SOCK_DCCP);
TRACE_DEFINE_ENUM(SOCK_PACKET);

#define show_socket_type(type)					\
	__print_symbolic(type,					\
		{ SOCK_STREAM,		"STREAM" },		\
		{ SOCK_DGRAM,		"DGRAM" },		\
		{ SOCK_RAW,		"RAW" },		\
		{ SOCK_RDM,		"RDM" },		\
		{ SOCK_SEQPACKET,	"SEQPACKET" },		\
		{ SOCK_DCCP,		"DCCP" },		\
		{ SOCK_PACKET,		"PACKET" })

/* This list is known to be incomplete, add new enums as needed. */
TRACE_DEFINE_ENUM(AF_UNSPEC);
TRACE_DEFINE_ENUM(AF_UNIX);
TRACE_DEFINE_ENUM(AF_LOCAL);
TRACE_DEFINE_ENUM(AF_INET);
TRACE_DEFINE_ENUM(AF_INET6);

#define rpc_show_address_family(family)				\
	__print_symbolic(family,				\
		{ AF_UNSPEC,		"AF_UNSPEC" },		\
		{ AF_UNIX,		"AF_UNIX" },		\
		{ AF_LOCAL,		"AF_LOCAL" },		\
		{ AF_INET,		"AF_INET" },		\
		{ AF_INET6,		"AF_INET6" })

DECLARE_EVENT_CLASS(xdr_buf_class,
=======
DECLARE_EVENT_CLASS(rpc_xdr_buf_class,
>>>>>>> ba838a75
	TP_PROTO(
		const struct rpc_task *task,
		const struct xdr_buf *xdr
	),

	TP_ARGS(task, xdr),

	TP_STRUCT__entry(
		__field(unsigned int, task_id)
		__field(unsigned int, client_id)
		__field(const void *, head_base)
		__field(size_t, head_len)
		__field(const void *, tail_base)
		__field(size_t, tail_len)
		__field(unsigned int, page_len)
		__field(unsigned int, msg_len)
	),

	TP_fast_assign(
		__entry->task_id = task->tk_pid;
		__entry->client_id = task->tk_client->cl_clid;
		__entry->head_base = xdr->head[0].iov_base;
		__entry->head_len = xdr->head[0].iov_len;
		__entry->tail_base = xdr->tail[0].iov_base;
		__entry->tail_len = xdr->tail[0].iov_len;
		__entry->page_len = xdr->page_len;
		__entry->msg_len = xdr->len;
	),

	TP_printk("task:%u@%u head=[%p,%zu] page=%u tail=[%p,%zu] len=%u",
		__entry->task_id, __entry->client_id,
		__entry->head_base, __entry->head_len, __entry->page_len,
		__entry->tail_base, __entry->tail_len, __entry->msg_len
	)
);

#define DEFINE_RPCXDRBUF_EVENT(name)					\
		DEFINE_EVENT(rpc_xdr_buf_class,				\
				rpc_xdr_##name,				\
				TP_PROTO(				\
					const struct rpc_task *task,	\
					const struct xdr_buf *xdr	\
				),					\
				TP_ARGS(task, xdr))

DEFINE_RPCXDRBUF_EVENT(sendto);
DEFINE_RPCXDRBUF_EVENT(recvfrom);
DEFINE_RPCXDRBUF_EVENT(reply_pages);


DECLARE_EVENT_CLASS(rpc_clnt_class,
	TP_PROTO(
		const struct rpc_clnt *clnt
	),

	TP_ARGS(clnt),

	TP_STRUCT__entry(
		__field(unsigned int, client_id)
	),

	TP_fast_assign(
		__entry->client_id = clnt->cl_clid;
	),

	TP_printk("clid=%u", __entry->client_id)
);

#define DEFINE_RPC_CLNT_EVENT(name)					\
		DEFINE_EVENT(rpc_clnt_class,				\
				rpc_clnt_##name,			\
				TP_PROTO(				\
					const struct rpc_clnt *clnt	\
				),					\
				TP_ARGS(clnt))

DEFINE_RPC_CLNT_EVENT(free);
DEFINE_RPC_CLNT_EVENT(killall);
DEFINE_RPC_CLNT_EVENT(shutdown);
DEFINE_RPC_CLNT_EVENT(release);
DEFINE_RPC_CLNT_EVENT(replace_xprt);
DEFINE_RPC_CLNT_EVENT(replace_xprt_err);

TRACE_EVENT(rpc_clnt_new,
	TP_PROTO(
		const struct rpc_clnt *clnt,
		const struct rpc_xprt *xprt,
		const char *program,
		const char *server
	),

	TP_ARGS(clnt, xprt, program, server),

	TP_STRUCT__entry(
		__field(unsigned int, client_id)
		__string(addr, xprt->address_strings[RPC_DISPLAY_ADDR])
		__string(port, xprt->address_strings[RPC_DISPLAY_PORT])
		__string(program, program)
		__string(server, server)
	),

	TP_fast_assign(
		__entry->client_id = clnt->cl_clid;
		__assign_str(addr, xprt->address_strings[RPC_DISPLAY_ADDR]);
		__assign_str(port, xprt->address_strings[RPC_DISPLAY_PORT]);
		__assign_str(program, program)
		__assign_str(server, server)
	),

	TP_printk("client=%u peer=[%s]:%s program=%s server=%s",
		__entry->client_id, __get_str(addr), __get_str(port),
		__get_str(program), __get_str(server))
);

TRACE_EVENT(rpc_clnt_new_err,
	TP_PROTO(
		const char *program,
		const char *server,
		int error
	),

	TP_ARGS(program, server, error),

	TP_STRUCT__entry(
		__field(int, error)
		__string(program, program)
		__string(server, server)
	),

	TP_fast_assign(
		__entry->error = error;
		__assign_str(program, program)
		__assign_str(server, server)
	),

	TP_printk("program=%s server=%s error=%d",
		__get_str(program), __get_str(server), __entry->error)
);

TRACE_EVENT(rpc_clnt_clone_err,
	TP_PROTO(
		const struct rpc_clnt *clnt,
		int error
	),

	TP_ARGS(clnt, error),

	TP_STRUCT__entry(
		__field(unsigned int, client_id)
		__field(int, error)
	),

	TP_fast_assign(
		__entry->client_id = clnt->cl_clid;
		__entry->error = error;
	),

	TP_printk("client=%u error=%d", __entry->client_id, __entry->error)
);


TRACE_DEFINE_ENUM(RPC_AUTH_OK);
TRACE_DEFINE_ENUM(RPC_AUTH_BADCRED);
TRACE_DEFINE_ENUM(RPC_AUTH_REJECTEDCRED);
TRACE_DEFINE_ENUM(RPC_AUTH_BADVERF);
TRACE_DEFINE_ENUM(RPC_AUTH_REJECTEDVERF);
TRACE_DEFINE_ENUM(RPC_AUTH_TOOWEAK);
TRACE_DEFINE_ENUM(RPCSEC_GSS_CREDPROBLEM);
TRACE_DEFINE_ENUM(RPCSEC_GSS_CTXPROBLEM);

#define rpc_show_auth_stat(status)					\
	__print_symbolic(status,					\
		{ RPC_AUTH_OK,			"AUTH_OK" },		\
		{ RPC_AUTH_BADCRED,		"BADCRED" },		\
		{ RPC_AUTH_REJECTEDCRED,	"REJECTEDCRED" },	\
		{ RPC_AUTH_BADVERF,		"BADVERF" },		\
		{ RPC_AUTH_REJECTEDVERF,	"REJECTEDVERF" },	\
		{ RPC_AUTH_TOOWEAK,		"TOOWEAK" },		\
		{ RPCSEC_GSS_CREDPROBLEM,	"GSS_CREDPROBLEM" },	\
		{ RPCSEC_GSS_CTXPROBLEM,	"GSS_CTXPROBLEM" })	\

DECLARE_EVENT_CLASS(rpc_task_status,

	TP_PROTO(const struct rpc_task *task),

	TP_ARGS(task),

	TP_STRUCT__entry(
		__field(unsigned int, task_id)
		__field(unsigned int, client_id)
		__field(int, status)
	),

	TP_fast_assign(
		__entry->task_id = task->tk_pid;
		__entry->client_id = task->tk_client->cl_clid;
		__entry->status = task->tk_status;
	),

	TP_printk("task:%u@%u status=%d",
		__entry->task_id, __entry->client_id,
		__entry->status)
);
#define DEFINE_RPC_STATUS_EVENT(name) \
	DEFINE_EVENT(rpc_task_status, rpc_##name##_status, \
			TP_PROTO( \
				const struct rpc_task *task \
			), \
			TP_ARGS(task))

DEFINE_RPC_STATUS_EVENT(call);
DEFINE_RPC_STATUS_EVENT(bind);
DEFINE_RPC_STATUS_EVENT(connect);

TRACE_EVENT(rpc_request,
	TP_PROTO(const struct rpc_task *task),

	TP_ARGS(task),

	TP_STRUCT__entry(
		__field(unsigned int, task_id)
		__field(unsigned int, client_id)
		__field(int, version)
		__field(bool, async)
		__string(progname, task->tk_client->cl_program->name)
		__string(procname, rpc_proc_name(task))
	),

	TP_fast_assign(
		__entry->task_id = task->tk_pid;
		__entry->client_id = task->tk_client->cl_clid;
		__entry->version = task->tk_client->cl_vers;
		__entry->async = RPC_IS_ASYNC(task);
		__assign_str(progname, task->tk_client->cl_program->name)
		__assign_str(procname, rpc_proc_name(task))
	),

	TP_printk("task:%u@%u %sv%d %s (%ssync)",
		__entry->task_id, __entry->client_id,
		__get_str(progname), __entry->version,
		__get_str(procname), __entry->async ? "a": ""
		)
);

TRACE_DEFINE_ENUM(RPC_TASK_ASYNC);
TRACE_DEFINE_ENUM(RPC_TASK_SWAPPER);
TRACE_DEFINE_ENUM(RPC_TASK_NULLCREDS);
TRACE_DEFINE_ENUM(RPC_CALL_MAJORSEEN);
TRACE_DEFINE_ENUM(RPC_TASK_ROOTCREDS);
TRACE_DEFINE_ENUM(RPC_TASK_DYNAMIC);
TRACE_DEFINE_ENUM(RPC_TASK_NO_ROUND_ROBIN);
TRACE_DEFINE_ENUM(RPC_TASK_SOFT);
TRACE_DEFINE_ENUM(RPC_TASK_SOFTCONN);
TRACE_DEFINE_ENUM(RPC_TASK_SENT);
TRACE_DEFINE_ENUM(RPC_TASK_TIMEOUT);
TRACE_DEFINE_ENUM(RPC_TASK_NOCONNECT);
TRACE_DEFINE_ENUM(RPC_TASK_NO_RETRANS_TIMEOUT);
TRACE_DEFINE_ENUM(RPC_TASK_CRED_NOREF);

#define rpc_show_task_flags(flags)					\
	__print_flags(flags, "|",					\
		{ RPC_TASK_ASYNC, "ASYNC" },				\
		{ RPC_TASK_SWAPPER, "SWAPPER" },			\
		{ RPC_TASK_NULLCREDS, "NULLCREDS" },			\
		{ RPC_CALL_MAJORSEEN, "MAJORSEEN" },			\
		{ RPC_TASK_ROOTCREDS, "ROOTCREDS" },			\
		{ RPC_TASK_DYNAMIC, "DYNAMIC" },			\
		{ RPC_TASK_NO_ROUND_ROBIN, "NO_ROUND_ROBIN" },		\
		{ RPC_TASK_SOFT, "SOFT" },				\
		{ RPC_TASK_SOFTCONN, "SOFTCONN" },			\
		{ RPC_TASK_SENT, "SENT" },				\
		{ RPC_TASK_TIMEOUT, "TIMEOUT" },			\
		{ RPC_TASK_NOCONNECT, "NOCONNECT" },			\
		{ RPC_TASK_NO_RETRANS_TIMEOUT, "NORTO" },		\
		{ RPC_TASK_CRED_NOREF, "CRED_NOREF" })

TRACE_DEFINE_ENUM(RPC_TASK_RUNNING);
TRACE_DEFINE_ENUM(RPC_TASK_QUEUED);
TRACE_DEFINE_ENUM(RPC_TASK_ACTIVE);
TRACE_DEFINE_ENUM(RPC_TASK_NEED_XMIT);
TRACE_DEFINE_ENUM(RPC_TASK_NEED_RECV);
TRACE_DEFINE_ENUM(RPC_TASK_MSG_PIN_WAIT);
TRACE_DEFINE_ENUM(RPC_TASK_SIGNALLED);

#define rpc_show_runstate(flags)					\
	__print_flags(flags, "|",					\
		{ (1UL << RPC_TASK_RUNNING), "RUNNING" },		\
		{ (1UL << RPC_TASK_QUEUED), "QUEUED" },			\
		{ (1UL << RPC_TASK_ACTIVE), "ACTIVE" },			\
		{ (1UL << RPC_TASK_NEED_XMIT), "NEED_XMIT" },		\
		{ (1UL << RPC_TASK_NEED_RECV), "NEED_RECV" },		\
		{ (1UL << RPC_TASK_MSG_PIN_WAIT), "MSG_PIN_WAIT" },	\
		{ (1UL << RPC_TASK_SIGNALLED), "SIGNALLED" })

DECLARE_EVENT_CLASS(rpc_task_running,

	TP_PROTO(const struct rpc_task *task, const void *action),

	TP_ARGS(task, action),

	TP_STRUCT__entry(
		__field(unsigned int, task_id)
		__field(unsigned int, client_id)
		__field(const void *, action)
		__field(unsigned long, runstate)
		__field(int, status)
		__field(unsigned short, flags)
		),

	TP_fast_assign(
		__entry->client_id = task->tk_client ?
				     task->tk_client->cl_clid : -1;
		__entry->task_id = task->tk_pid;
		__entry->action = action;
		__entry->runstate = task->tk_runstate;
		__entry->status = task->tk_status;
		__entry->flags = task->tk_flags;
		),

	TP_printk("task:%u@%d flags=%s runstate=%s status=%d action=%ps",
		__entry->task_id, __entry->client_id,
		rpc_show_task_flags(__entry->flags),
		rpc_show_runstate(__entry->runstate),
		__entry->status,
		__entry->action
		)
);
#define DEFINE_RPC_RUNNING_EVENT(name) \
	DEFINE_EVENT(rpc_task_running, rpc_task_##name, \
			TP_PROTO( \
				const struct rpc_task *task, \
				const void *action \
			), \
			TP_ARGS(task, action))

DEFINE_RPC_RUNNING_EVENT(begin);
DEFINE_RPC_RUNNING_EVENT(run_action);
DEFINE_RPC_RUNNING_EVENT(complete);
DEFINE_RPC_RUNNING_EVENT(signalled);
DEFINE_RPC_RUNNING_EVENT(end);

DECLARE_EVENT_CLASS(rpc_task_queued,

	TP_PROTO(const struct rpc_task *task, const struct rpc_wait_queue *q),

	TP_ARGS(task, q),

	TP_STRUCT__entry(
		__field(unsigned int, task_id)
		__field(unsigned int, client_id)
		__field(unsigned long, timeout)
		__field(unsigned long, runstate)
		__field(int, status)
		__field(unsigned short, flags)
		__string(q_name, rpc_qname(q))
		),

	TP_fast_assign(
		__entry->client_id = task->tk_client ?
				     task->tk_client->cl_clid : -1;
		__entry->task_id = task->tk_pid;
		__entry->timeout = rpc_task_timeout(task);
		__entry->runstate = task->tk_runstate;
		__entry->status = task->tk_status;
		__entry->flags = task->tk_flags;
		__assign_str(q_name, rpc_qname(q));
		),

	TP_printk("task:%u@%d flags=%s runstate=%s status=%d timeout=%lu queue=%s",
		__entry->task_id, __entry->client_id,
		rpc_show_task_flags(__entry->flags),
		rpc_show_runstate(__entry->runstate),
		__entry->status,
		__entry->timeout,
		__get_str(q_name)
		)
);
#define DEFINE_RPC_QUEUED_EVENT(name) \
	DEFINE_EVENT(rpc_task_queued, rpc_task_##name, \
			TP_PROTO( \
				const struct rpc_task *task, \
				const struct rpc_wait_queue *q \
			), \
			TP_ARGS(task, q))

DEFINE_RPC_QUEUED_EVENT(sleep);
DEFINE_RPC_QUEUED_EVENT(wakeup);

DECLARE_EVENT_CLASS(rpc_failure,

	TP_PROTO(const struct rpc_task *task),

	TP_ARGS(task),

	TP_STRUCT__entry(
		__field(unsigned int, task_id)
		__field(unsigned int, client_id)
	),

	TP_fast_assign(
		__entry->task_id = task->tk_pid;
		__entry->client_id = task->tk_client->cl_clid;
	),

	TP_printk("task:%u@%u",
		__entry->task_id, __entry->client_id)
);

#define DEFINE_RPC_FAILURE(name)					\
	DEFINE_EVENT(rpc_failure, rpc_bad_##name,			\
			TP_PROTO(					\
				const struct rpc_task *task		\
			),						\
			TP_ARGS(task))

DEFINE_RPC_FAILURE(callhdr);
DEFINE_RPC_FAILURE(verifier);

DECLARE_EVENT_CLASS(rpc_reply_event,

	TP_PROTO(
		const struct rpc_task *task
	),

	TP_ARGS(task),

	TP_STRUCT__entry(
		__field(unsigned int, task_id)
		__field(unsigned int, client_id)
		__field(u32, xid)
		__string(progname, task->tk_client->cl_program->name)
		__field(u32, version)
		__string(procname, rpc_proc_name(task))
		__string(servername, task->tk_xprt->servername)
	),

	TP_fast_assign(
		__entry->task_id = task->tk_pid;
		__entry->client_id = task->tk_client->cl_clid;
		__entry->xid = be32_to_cpu(task->tk_rqstp->rq_xid);
		__assign_str(progname, task->tk_client->cl_program->name)
		__entry->version = task->tk_client->cl_vers;
		__assign_str(procname, rpc_proc_name(task))
		__assign_str(servername, task->tk_xprt->servername)
	),

	TP_printk("task:%u@%d server=%s xid=0x%08x %sv%d %s",
		__entry->task_id, __entry->client_id, __get_str(servername),
		__entry->xid, __get_str(progname), __entry->version,
		__get_str(procname))
)

#define DEFINE_RPC_REPLY_EVENT(name)					\
	DEFINE_EVENT(rpc_reply_event, rpc__##name,			\
			TP_PROTO(					\
				const struct rpc_task *task		\
			),						\
			TP_ARGS(task))

DEFINE_RPC_REPLY_EVENT(prog_unavail);
DEFINE_RPC_REPLY_EVENT(prog_mismatch);
DEFINE_RPC_REPLY_EVENT(proc_unavail);
DEFINE_RPC_REPLY_EVENT(garbage_args);
DEFINE_RPC_REPLY_EVENT(unparsable);
DEFINE_RPC_REPLY_EVENT(mismatch);
DEFINE_RPC_REPLY_EVENT(stale_creds);
DEFINE_RPC_REPLY_EVENT(bad_creds);
DEFINE_RPC_REPLY_EVENT(auth_tooweak);

TRACE_EVENT(rpc_call_rpcerror,
	TP_PROTO(
		const struct rpc_task *task,
		int tk_status,
		int rpc_status
	),

	TP_ARGS(task, tk_status, rpc_status),

	TP_STRUCT__entry(
		__field(unsigned int, task_id)
		__field(unsigned int, client_id)
		__field(int, tk_status)
		__field(int, rpc_status)
	),

	TP_fast_assign(
		__entry->client_id = task->tk_client->cl_clid;
		__entry->task_id = task->tk_pid;
		__entry->tk_status = tk_status;
		__entry->rpc_status = rpc_status;
	),

	TP_printk("task:%u@%u tk_status=%d rpc_status=%d",
		__entry->task_id, __entry->client_id,
		__entry->tk_status, __entry->rpc_status)
);

TRACE_EVENT(rpc_stats_latency,

	TP_PROTO(
		const struct rpc_task *task,
		ktime_t backlog,
		ktime_t rtt,
		ktime_t execute
	),

	TP_ARGS(task, backlog, rtt, execute),

	TP_STRUCT__entry(
		__field(unsigned int, task_id)
		__field(unsigned int, client_id)
		__field(u32, xid)
		__field(int, version)
		__string(progname, task->tk_client->cl_program->name)
		__string(procname, rpc_proc_name(task))
		__field(unsigned long, backlog)
		__field(unsigned long, rtt)
		__field(unsigned long, execute)
	),

	TP_fast_assign(
		__entry->client_id = task->tk_client->cl_clid;
		__entry->task_id = task->tk_pid;
		__entry->xid = be32_to_cpu(task->tk_rqstp->rq_xid);
		__entry->version = task->tk_client->cl_vers;
		__assign_str(progname, task->tk_client->cl_program->name)
		__assign_str(procname, rpc_proc_name(task))
		__entry->backlog = ktime_to_us(backlog);
		__entry->rtt = ktime_to_us(rtt);
		__entry->execute = ktime_to_us(execute);
	),

	TP_printk("task:%u@%d xid=0x%08x %sv%d %s backlog=%lu rtt=%lu execute=%lu",
		__entry->task_id, __entry->client_id, __entry->xid,
		__get_str(progname), __entry->version, __get_str(procname),
		__entry->backlog, __entry->rtt, __entry->execute)
);

TRACE_EVENT(rpc_xdr_overflow,
	TP_PROTO(
		const struct xdr_stream *xdr,
		size_t requested
	),

	TP_ARGS(xdr, requested),

	TP_STRUCT__entry(
		__field(unsigned int, task_id)
		__field(unsigned int, client_id)
		__field(int, version)
		__field(size_t, requested)
		__field(const void *, end)
		__field(const void *, p)
		__field(const void *, head_base)
		__field(size_t, head_len)
		__field(const void *, tail_base)
		__field(size_t, tail_len)
		__field(unsigned int, page_len)
		__field(unsigned int, len)
		__string(progname,
			 xdr->rqst->rq_task->tk_client->cl_program->name)
		__string(procedure,
			 xdr->rqst->rq_task->tk_msg.rpc_proc->p_name)
	),

	TP_fast_assign(
		if (xdr->rqst) {
			const struct rpc_task *task = xdr->rqst->rq_task;

			__entry->task_id = task->tk_pid;
			__entry->client_id = task->tk_client->cl_clid;
			__assign_str(progname,
				     task->tk_client->cl_program->name)
			__entry->version = task->tk_client->cl_vers;
			__assign_str(procedure, task->tk_msg.rpc_proc->p_name)
		} else {
			__entry->task_id = 0;
			__entry->client_id = 0;
			__assign_str(progname, "unknown")
			__entry->version = 0;
			__assign_str(procedure, "unknown")
		}
		__entry->requested = requested;
		__entry->end = xdr->end;
		__entry->p = xdr->p;
		__entry->head_base = xdr->buf->head[0].iov_base,
		__entry->head_len = xdr->buf->head[0].iov_len,
		__entry->page_len = xdr->buf->page_len,
		__entry->tail_base = xdr->buf->tail[0].iov_base,
		__entry->tail_len = xdr->buf->tail[0].iov_len,
		__entry->len = xdr->buf->len;
	),

	TP_printk(
		"task:%u@%u %sv%d %s requested=%zu p=%p end=%p xdr=[%p,%zu]/%u/[%p,%zu]/%u\n",
		__entry->task_id, __entry->client_id,
		__get_str(progname), __entry->version, __get_str(procedure),
		__entry->requested, __entry->p, __entry->end,
		__entry->head_base, __entry->head_len,
		__entry->page_len,
		__entry->tail_base, __entry->tail_len,
		__entry->len
	)
);

TRACE_EVENT(rpc_xdr_alignment,
	TP_PROTO(
		const struct xdr_stream *xdr,
		size_t offset,
		unsigned int copied
	),

	TP_ARGS(xdr, offset, copied),

	TP_STRUCT__entry(
		__field(unsigned int, task_id)
		__field(unsigned int, client_id)
		__field(int, version)
		__field(size_t, offset)
		__field(unsigned int, copied)
		__field(const void *, head_base)
		__field(size_t, head_len)
		__field(const void *, tail_base)
		__field(size_t, tail_len)
		__field(unsigned int, page_len)
		__field(unsigned int, len)
		__string(progname,
			 xdr->rqst->rq_task->tk_client->cl_program->name)
		__string(procedure,
			 xdr->rqst->rq_task->tk_msg.rpc_proc->p_name)
	),

	TP_fast_assign(
		const struct rpc_task *task = xdr->rqst->rq_task;

		__entry->task_id = task->tk_pid;
		__entry->client_id = task->tk_client->cl_clid;
		__assign_str(progname,
			     task->tk_client->cl_program->name)
		__entry->version = task->tk_client->cl_vers;
		__assign_str(procedure, task->tk_msg.rpc_proc->p_name)

		__entry->offset = offset;
		__entry->copied = copied;
		__entry->head_base = xdr->buf->head[0].iov_base,
		__entry->head_len = xdr->buf->head[0].iov_len,
		__entry->page_len = xdr->buf->page_len,
		__entry->tail_base = xdr->buf->tail[0].iov_base,
		__entry->tail_len = xdr->buf->tail[0].iov_len,
		__entry->len = xdr->buf->len;
	),

	TP_printk(
		"task:%u@%u %sv%d %s offset=%zu copied=%u xdr=[%p,%zu]/%u/[%p,%zu]/%u\n",
		__entry->task_id, __entry->client_id,
		__get_str(progname), __entry->version, __get_str(procedure),
		__entry->offset, __entry->copied,
		__entry->head_base, __entry->head_len,
		__entry->page_len,
		__entry->tail_base, __entry->tail_len,
		__entry->len
	)
);

/*
 * First define the enums in the below macros to be exported to userspace
 * via TRACE_DEFINE_ENUM().
 */
#undef EM
#undef EMe
#define EM(a, b)	TRACE_DEFINE_ENUM(a);
#define EMe(a, b)	TRACE_DEFINE_ENUM(a);

#define RPC_SHOW_SOCKET				\
	EM( SS_FREE, "FREE" )			\
	EM( SS_UNCONNECTED, "UNCONNECTED" )	\
	EM( SS_CONNECTING, "CONNECTING" )	\
	EM( SS_CONNECTED, "CONNECTED" )		\
	EMe( SS_DISCONNECTING, "DISCONNECTING" )

#define rpc_show_socket_state(state) \
	__print_symbolic(state, RPC_SHOW_SOCKET)

RPC_SHOW_SOCKET

#define RPC_SHOW_SOCK				\
	EM( TCP_ESTABLISHED, "ESTABLISHED" )	\
	EM( TCP_SYN_SENT, "SYN_SENT" )		\
	EM( TCP_SYN_RECV, "SYN_RECV" )		\
	EM( TCP_FIN_WAIT1, "FIN_WAIT1" )	\
	EM( TCP_FIN_WAIT2, "FIN_WAIT2" )	\
	EM( TCP_TIME_WAIT, "TIME_WAIT" )	\
	EM( TCP_CLOSE, "CLOSE" )		\
	EM( TCP_CLOSE_WAIT, "CLOSE_WAIT" )	\
	EM( TCP_LAST_ACK, "LAST_ACK" )		\
	EM( TCP_LISTEN, "LISTEN" )		\
	EMe( TCP_CLOSING, "CLOSING" )

#define rpc_show_sock_state(state) \
	__print_symbolic(state, RPC_SHOW_SOCK)

RPC_SHOW_SOCK

/*
 * Now redefine the EM() and EMe() macros to map the enums to the strings
 * that will be printed in the output.
 */
#undef EM
#undef EMe
#define EM(a, b)	{a, b},
#define EMe(a, b)	{a, b}

DECLARE_EVENT_CLASS(xs_socket_event,

		TP_PROTO(
			struct rpc_xprt *xprt,
			struct socket *socket
		),

		TP_ARGS(xprt, socket),

		TP_STRUCT__entry(
			__field(unsigned int, socket_state)
			__field(unsigned int, sock_state)
			__field(unsigned long long, ino)
			__string(dstaddr,
				xprt->address_strings[RPC_DISPLAY_ADDR])
			__string(dstport,
				xprt->address_strings[RPC_DISPLAY_PORT])
		),

		TP_fast_assign(
			struct inode *inode = SOCK_INODE(socket);
			__entry->socket_state = socket->state;
			__entry->sock_state = socket->sk->sk_state;
			__entry->ino = (unsigned long long)inode->i_ino;
			__assign_str(dstaddr,
				xprt->address_strings[RPC_DISPLAY_ADDR]);
			__assign_str(dstport,
				xprt->address_strings[RPC_DISPLAY_PORT]);
		),

		TP_printk(
			"socket:[%llu] dstaddr=%s/%s "
			"state=%u (%s) sk_state=%u (%s)",
			__entry->ino, __get_str(dstaddr), __get_str(dstport),
			__entry->socket_state,
			rpc_show_socket_state(__entry->socket_state),
			__entry->sock_state,
			rpc_show_sock_state(__entry->sock_state)
		)
);
#define DEFINE_RPC_SOCKET_EVENT(name) \
	DEFINE_EVENT(xs_socket_event, name, \
			TP_PROTO( \
				struct rpc_xprt *xprt, \
				struct socket *socket \
			), \
			TP_ARGS(xprt, socket))

DECLARE_EVENT_CLASS(xs_socket_event_done,

		TP_PROTO(
			struct rpc_xprt *xprt,
			struct socket *socket,
			int error
		),

		TP_ARGS(xprt, socket, error),

		TP_STRUCT__entry(
			__field(int, error)
			__field(unsigned int, socket_state)
			__field(unsigned int, sock_state)
			__field(unsigned long long, ino)
			__string(dstaddr,
				xprt->address_strings[RPC_DISPLAY_ADDR])
			__string(dstport,
				xprt->address_strings[RPC_DISPLAY_PORT])
		),

		TP_fast_assign(
			struct inode *inode = SOCK_INODE(socket);
			__entry->socket_state = socket->state;
			__entry->sock_state = socket->sk->sk_state;
			__entry->ino = (unsigned long long)inode->i_ino;
			__entry->error = error;
			__assign_str(dstaddr,
				xprt->address_strings[RPC_DISPLAY_ADDR]);
			__assign_str(dstport,
				xprt->address_strings[RPC_DISPLAY_PORT]);
		),

		TP_printk(
			"error=%d socket:[%llu] dstaddr=%s/%s "
			"state=%u (%s) sk_state=%u (%s)",
			__entry->error,
			__entry->ino, __get_str(dstaddr), __get_str(dstport),
			__entry->socket_state,
			rpc_show_socket_state(__entry->socket_state),
			__entry->sock_state,
			rpc_show_sock_state(__entry->sock_state)
		)
);
#define DEFINE_RPC_SOCKET_EVENT_DONE(name) \
	DEFINE_EVENT(xs_socket_event_done, name, \
			TP_PROTO( \
				struct rpc_xprt *xprt, \
				struct socket *socket, \
				int error \
			), \
			TP_ARGS(xprt, socket, error))

DEFINE_RPC_SOCKET_EVENT(rpc_socket_state_change);
DEFINE_RPC_SOCKET_EVENT_DONE(rpc_socket_connect);
DEFINE_RPC_SOCKET_EVENT_DONE(rpc_socket_error);
DEFINE_RPC_SOCKET_EVENT_DONE(rpc_socket_reset_connection);
DEFINE_RPC_SOCKET_EVENT(rpc_socket_close);
DEFINE_RPC_SOCKET_EVENT(rpc_socket_shutdown);

TRACE_DEFINE_ENUM(XPRT_LOCKED);
TRACE_DEFINE_ENUM(XPRT_CONNECTED);
TRACE_DEFINE_ENUM(XPRT_CONNECTING);
TRACE_DEFINE_ENUM(XPRT_CLOSE_WAIT);
TRACE_DEFINE_ENUM(XPRT_BOUND);
TRACE_DEFINE_ENUM(XPRT_BINDING);
TRACE_DEFINE_ENUM(XPRT_CLOSING);
TRACE_DEFINE_ENUM(XPRT_CONGESTED);
TRACE_DEFINE_ENUM(XPRT_CWND_WAIT);
TRACE_DEFINE_ENUM(XPRT_WRITE_SPACE);

#define rpc_show_xprt_state(x)						\
	__print_flags(x, "|",						\
		{ (1UL << XPRT_LOCKED),		"LOCKED"},		\
		{ (1UL << XPRT_CONNECTED),	"CONNECTED"},		\
		{ (1UL << XPRT_CONNECTING),	"CONNECTING"},		\
		{ (1UL << XPRT_CLOSE_WAIT),	"CLOSE_WAIT"},		\
		{ (1UL << XPRT_BOUND),		"BOUND"},		\
		{ (1UL << XPRT_BINDING),	"BINDING"},		\
		{ (1UL << XPRT_CLOSING),	"CLOSING"},		\
		{ (1UL << XPRT_CONGESTED),	"CONGESTED"},		\
		{ (1UL << XPRT_CWND_WAIT),	"CWND_WAIT"},		\
		{ (1UL << XPRT_WRITE_SPACE),	"WRITE_SPACE"})

DECLARE_EVENT_CLASS(rpc_xprt_lifetime_class,
	TP_PROTO(
		const struct rpc_xprt *xprt
	),

	TP_ARGS(xprt),

	TP_STRUCT__entry(
		__field(unsigned long, state)
		__string(addr, xprt->address_strings[RPC_DISPLAY_ADDR])
		__string(port, xprt->address_strings[RPC_DISPLAY_PORT])
	),

	TP_fast_assign(
		__entry->state = xprt->state;
		__assign_str(addr, xprt->address_strings[RPC_DISPLAY_ADDR]);
		__assign_str(port, xprt->address_strings[RPC_DISPLAY_PORT]);
	),

	TP_printk("peer=[%s]:%s state=%s",
		__get_str(addr), __get_str(port),
		rpc_show_xprt_state(__entry->state))
);

#define DEFINE_RPC_XPRT_LIFETIME_EVENT(name) \
	DEFINE_EVENT(rpc_xprt_lifetime_class, \
			xprt_##name, \
			TP_PROTO( \
				const struct rpc_xprt *xprt \
			), \
			TP_ARGS(xprt))

DEFINE_RPC_XPRT_LIFETIME_EVENT(create);
DEFINE_RPC_XPRT_LIFETIME_EVENT(disconnect_auto);
DEFINE_RPC_XPRT_LIFETIME_EVENT(disconnect_done);
DEFINE_RPC_XPRT_LIFETIME_EVENT(disconnect_force);
DEFINE_RPC_XPRT_LIFETIME_EVENT(disconnect_cleanup);
DEFINE_RPC_XPRT_LIFETIME_EVENT(destroy);

DECLARE_EVENT_CLASS(rpc_xprt_event,
	TP_PROTO(
		const struct rpc_xprt *xprt,
		__be32 xid,
		int status
	),

	TP_ARGS(xprt, xid, status),

	TP_STRUCT__entry(
		__field(u32, xid)
		__field(int, status)
		__string(addr, xprt->address_strings[RPC_DISPLAY_ADDR])
		__string(port, xprt->address_strings[RPC_DISPLAY_PORT])
	),

	TP_fast_assign(
		__entry->xid = be32_to_cpu(xid);
		__entry->status = status;
		__assign_str(addr, xprt->address_strings[RPC_DISPLAY_ADDR]);
		__assign_str(port, xprt->address_strings[RPC_DISPLAY_PORT]);
	),

	TP_printk("peer=[%s]:%s xid=0x%08x status=%d", __get_str(addr),
			__get_str(port), __entry->xid,
			__entry->status)
);
#define DEFINE_RPC_XPRT_EVENT(name) \
	DEFINE_EVENT(rpc_xprt_event, xprt_##name, \
			TP_PROTO( \
				const struct rpc_xprt *xprt, \
				__be32 xid, \
				int status \
			), \
			TP_ARGS(xprt, xid, status))

DEFINE_RPC_XPRT_EVENT(timer);
DEFINE_RPC_XPRT_EVENT(lookup_rqst);
DEFINE_RPC_XPRT_EVENT(complete_rqst);

TRACE_EVENT(xprt_transmit,
	TP_PROTO(
		const struct rpc_rqst *rqst,
		int status
	),

	TP_ARGS(rqst, status),

	TP_STRUCT__entry(
		__field(unsigned int, task_id)
		__field(unsigned int, client_id)
		__field(u32, xid)
		__field(u32, seqno)
		__field(int, status)
	),

	TP_fast_assign(
		__entry->task_id = rqst->rq_task->tk_pid;
		__entry->client_id = rqst->rq_task->tk_client ?
			rqst->rq_task->tk_client->cl_clid : -1;
		__entry->xid = be32_to_cpu(rqst->rq_xid);
		__entry->seqno = rqst->rq_seqno;
		__entry->status = status;
	),

	TP_printk(
		"task:%u@%u xid=0x%08x seqno=%u status=%d",
		__entry->task_id, __entry->client_id, __entry->xid,
		__entry->seqno, __entry->status)
);

TRACE_EVENT(xprt_enq_xmit,
	TP_PROTO(
		const struct rpc_task *task,
		int stage
	),

	TP_ARGS(task, stage),

	TP_STRUCT__entry(
		__field(unsigned int, task_id)
		__field(unsigned int, client_id)
		__field(u32, xid)
		__field(u32, seqno)
		__field(int, stage)
	),

	TP_fast_assign(
		__entry->task_id = task->tk_pid;
		__entry->client_id = task->tk_client ?
			task->tk_client->cl_clid : -1;
		__entry->xid = be32_to_cpu(task->tk_rqstp->rq_xid);
		__entry->seqno = task->tk_rqstp->rq_seqno;
		__entry->stage = stage;
	),

	TP_printk(
		"task:%u@%u xid=0x%08x seqno=%u stage=%d",
		__entry->task_id, __entry->client_id, __entry->xid,
		__entry->seqno, __entry->stage)
);

TRACE_EVENT(xprt_ping,
	TP_PROTO(const struct rpc_xprt *xprt, int status),

	TP_ARGS(xprt, status),

	TP_STRUCT__entry(
		__field(int, status)
		__string(addr, xprt->address_strings[RPC_DISPLAY_ADDR])
		__string(port, xprt->address_strings[RPC_DISPLAY_PORT])
	),

	TP_fast_assign(
		__entry->status = status;
		__assign_str(addr, xprt->address_strings[RPC_DISPLAY_ADDR]);
		__assign_str(port, xprt->address_strings[RPC_DISPLAY_PORT]);
	),

	TP_printk("peer=[%s]:%s status=%d",
			__get_str(addr), __get_str(port), __entry->status)
);

DECLARE_EVENT_CLASS(xprt_writelock_event,
	TP_PROTO(
		const struct rpc_xprt *xprt, const struct rpc_task *task
	),

	TP_ARGS(xprt, task),

	TP_STRUCT__entry(
		__field(unsigned int, task_id)
		__field(unsigned int, client_id)
		__field(unsigned int, snd_task_id)
	),

	TP_fast_assign(
		if (task) {
			__entry->task_id = task->tk_pid;
			__entry->client_id = task->tk_client ?
					     task->tk_client->cl_clid : -1;
		} else {
			__entry->task_id = -1;
			__entry->client_id = -1;
		}
		__entry->snd_task_id = xprt->snd_task ?
					xprt->snd_task->tk_pid : -1;
	),

	TP_printk("task:%u@%u snd_task:%u",
			__entry->task_id, __entry->client_id,
			__entry->snd_task_id)
);

#define DEFINE_WRITELOCK_EVENT(name) \
	DEFINE_EVENT(xprt_writelock_event, xprt_##name, \
			TP_PROTO( \
				const struct rpc_xprt *xprt, \
				const struct rpc_task *task \
			), \
			TP_ARGS(xprt, task))

DEFINE_WRITELOCK_EVENT(reserve_xprt);
DEFINE_WRITELOCK_EVENT(release_xprt);

DECLARE_EVENT_CLASS(xprt_cong_event,
	TP_PROTO(
		const struct rpc_xprt *xprt, const struct rpc_task *task
	),

	TP_ARGS(xprt, task),

	TP_STRUCT__entry(
		__field(unsigned int, task_id)
		__field(unsigned int, client_id)
		__field(unsigned int, snd_task_id)
		__field(unsigned long, cong)
		__field(unsigned long, cwnd)
		__field(bool, wait)
	),

	TP_fast_assign(
		if (task) {
			__entry->task_id = task->tk_pid;
			__entry->client_id = task->tk_client ?
					     task->tk_client->cl_clid : -1;
		} else {
			__entry->task_id = -1;
			__entry->client_id = -1;
		}
		__entry->snd_task_id = xprt->snd_task ?
					xprt->snd_task->tk_pid : -1;
		__entry->cong = xprt->cong;
		__entry->cwnd = xprt->cwnd;
		__entry->wait = test_bit(XPRT_CWND_WAIT, &xprt->state);
	),

	TP_printk("task:%u@%u snd_task:%u cong=%lu cwnd=%lu%s",
			__entry->task_id, __entry->client_id,
			__entry->snd_task_id, __entry->cong, __entry->cwnd,
			__entry->wait ? " (wait)" : "")
);

#define DEFINE_CONG_EVENT(name) \
	DEFINE_EVENT(xprt_cong_event, xprt_##name, \
			TP_PROTO( \
				const struct rpc_xprt *xprt, \
				const struct rpc_task *task \
			), \
			TP_ARGS(xprt, task))

DEFINE_CONG_EVENT(reserve_cong);
DEFINE_CONG_EVENT(release_cong);
DEFINE_CONG_EVENT(get_cong);
DEFINE_CONG_EVENT(put_cong);

TRACE_EVENT(xs_stream_read_data,
	TP_PROTO(struct rpc_xprt *xprt, ssize_t err, size_t total),

	TP_ARGS(xprt, err, total),

	TP_STRUCT__entry(
		__field(ssize_t, err)
		__field(size_t, total)
		__string(addr, xprt ? xprt->address_strings[RPC_DISPLAY_ADDR] :
				"(null)")
		__string(port, xprt ? xprt->address_strings[RPC_DISPLAY_PORT] :
				"(null)")
	),

	TP_fast_assign(
		__entry->err = err;
		__entry->total = total;
		__assign_str(addr, xprt ?
			xprt->address_strings[RPC_DISPLAY_ADDR] : "(null)");
		__assign_str(port, xprt ?
			xprt->address_strings[RPC_DISPLAY_PORT] : "(null)");
	),

	TP_printk("peer=[%s]:%s err=%zd total=%zu", __get_str(addr),
			__get_str(port), __entry->err, __entry->total)
);

TRACE_EVENT(xs_stream_read_request,
	TP_PROTO(struct sock_xprt *xs),

	TP_ARGS(xs),

	TP_STRUCT__entry(
		__string(addr, xs->xprt.address_strings[RPC_DISPLAY_ADDR])
		__string(port, xs->xprt.address_strings[RPC_DISPLAY_PORT])
		__field(u32, xid)
		__field(unsigned long, copied)
		__field(unsigned int, reclen)
		__field(unsigned int, offset)
	),

	TP_fast_assign(
		__assign_str(addr, xs->xprt.address_strings[RPC_DISPLAY_ADDR]);
		__assign_str(port, xs->xprt.address_strings[RPC_DISPLAY_PORT]);
		__entry->xid = be32_to_cpu(xs->recv.xid);
		__entry->copied = xs->recv.copied;
		__entry->reclen = xs->recv.len;
		__entry->offset = xs->recv.offset;
	),

	TP_printk("peer=[%s]:%s xid=0x%08x copied=%lu reclen=%u offset=%u",
			__get_str(addr), __get_str(port), __entry->xid,
			__entry->copied, __entry->reclen, __entry->offset)
);


DECLARE_EVENT_CLASS(svc_xdr_buf_class,
	TP_PROTO(
		const struct svc_rqst *rqst,
		const struct xdr_buf *xdr
	),

	TP_ARGS(rqst, xdr),

	TP_STRUCT__entry(
		__field(u32, xid)
		__field(const void *, head_base)
		__field(size_t, head_len)
		__field(const void *, tail_base)
		__field(size_t, tail_len)
		__field(unsigned int, page_len)
		__field(unsigned int, msg_len)
	),

	TP_fast_assign(
		__entry->xid = be32_to_cpu(rqst->rq_xid);
		__entry->head_base = xdr->head[0].iov_base;
		__entry->head_len = xdr->head[0].iov_len;
		__entry->tail_base = xdr->tail[0].iov_base;
		__entry->tail_len = xdr->tail[0].iov_len;
		__entry->page_len = xdr->page_len;
		__entry->msg_len = xdr->len;
	),

	TP_printk("xid=0x%08x head=[%p,%zu] page=%u tail=[%p,%zu] len=%u",
		__entry->xid,
		__entry->head_base, __entry->head_len, __entry->page_len,
		__entry->tail_base, __entry->tail_len, __entry->msg_len
	)
);

#define DEFINE_SVCXDRBUF_EVENT(name)					\
		DEFINE_EVENT(svc_xdr_buf_class,				\
				svc_xdr_##name,				\
				TP_PROTO(				\
					const struct svc_rqst *rqst,	\
					const struct xdr_buf *xdr	\
				),					\
				TP_ARGS(rqst, xdr))

DEFINE_SVCXDRBUF_EVENT(recvfrom);
DEFINE_SVCXDRBUF_EVENT(sendto);

#define show_rqstp_flags(flags)						\
	__print_flags(flags, "|",					\
		{ (1UL << RQ_SECURE),		"RQ_SECURE"},		\
		{ (1UL << RQ_LOCAL),		"RQ_LOCAL"},		\
		{ (1UL << RQ_USEDEFERRAL),	"RQ_USEDEFERRAL"},	\
		{ (1UL << RQ_DROPME),		"RQ_DROPME"},		\
		{ (1UL << RQ_SPLICE_OK),	"RQ_SPLICE_OK"},	\
		{ (1UL << RQ_VICTIM),		"RQ_VICTIM"},		\
		{ (1UL << RQ_BUSY),		"RQ_BUSY"})

TRACE_EVENT(svc_recv,
	TP_PROTO(struct svc_rqst *rqst, int len),

	TP_ARGS(rqst, len),

	TP_STRUCT__entry(
		__field(u32, xid)
		__field(int, len)
		__field(unsigned long, flags)
		__string(addr, rqst->rq_xprt->xpt_remotebuf)
	),

	TP_fast_assign(
		__entry->xid = be32_to_cpu(rqst->rq_xid);
		__entry->len = len;
		__entry->flags = rqst->rq_flags;
		__assign_str(addr, rqst->rq_xprt->xpt_remotebuf);
	),

	TP_printk("addr=%s xid=0x%08x len=%d flags=%s",
			__get_str(addr), __entry->xid, __entry->len,
			show_rqstp_flags(__entry->flags))
);

TRACE_DEFINE_ENUM(SVC_GARBAGE);
TRACE_DEFINE_ENUM(SVC_SYSERR);
TRACE_DEFINE_ENUM(SVC_VALID);
TRACE_DEFINE_ENUM(SVC_NEGATIVE);
TRACE_DEFINE_ENUM(SVC_OK);
TRACE_DEFINE_ENUM(SVC_DROP);
TRACE_DEFINE_ENUM(SVC_CLOSE);
TRACE_DEFINE_ENUM(SVC_DENIED);
TRACE_DEFINE_ENUM(SVC_PENDING);
TRACE_DEFINE_ENUM(SVC_COMPLETE);

#define svc_show_status(status)				\
	__print_symbolic(status,			\
		{ SVC_GARBAGE,	"SVC_GARBAGE" },	\
		{ SVC_SYSERR,	"SVC_SYSERR" },		\
		{ SVC_VALID,	"SVC_VALID" },		\
		{ SVC_NEGATIVE,	"SVC_NEGATIVE" },	\
		{ SVC_OK,	"SVC_OK" },		\
		{ SVC_DROP,	"SVC_DROP" },		\
		{ SVC_CLOSE,	"SVC_CLOSE" },		\
		{ SVC_DENIED,	"SVC_DENIED" },		\
		{ SVC_PENDING,	"SVC_PENDING" },	\
		{ SVC_COMPLETE,	"SVC_COMPLETE" })

TRACE_EVENT(svc_authenticate,
	TP_PROTO(const struct svc_rqst *rqst, int auth_res, __be32 auth_stat),

	TP_ARGS(rqst, auth_res, auth_stat),

	TP_STRUCT__entry(
		__field(u32, xid)
		__field(unsigned long, svc_status)
		__field(unsigned long, auth_stat)
	),

	TP_fast_assign(
		__entry->xid = be32_to_cpu(rqst->rq_xid);
		__entry->svc_status = auth_res;
		__entry->auth_stat = be32_to_cpu(auth_stat);
	),

	TP_printk("xid=0x%08x auth_res=%s auth_stat=%s",
			__entry->xid, svc_show_status(__entry->svc_status),
			rpc_show_auth_stat(__entry->auth_stat))
);

TRACE_EVENT(svc_process,
	TP_PROTO(const struct svc_rqst *rqst, const char *name),

	TP_ARGS(rqst, name),

	TP_STRUCT__entry(
		__field(u32, xid)
		__field(u32, vers)
		__field(u32, proc)
		__string(service, name)
		__string(addr, rqst->rq_xprt ?
			 rqst->rq_xprt->xpt_remotebuf : "(null)")
	),

	TP_fast_assign(
		__entry->xid = be32_to_cpu(rqst->rq_xid);
		__entry->vers = rqst->rq_vers;
		__entry->proc = rqst->rq_proc;
		__assign_str(service, name);
		__assign_str(addr, rqst->rq_xprt ?
			     rqst->rq_xprt->xpt_remotebuf : "(null)");
	),

	TP_printk("addr=%s xid=0x%08x service=%s vers=%u proc=%u",
			__get_str(addr), __entry->xid,
			__get_str(service), __entry->vers, __entry->proc)
);

DECLARE_EVENT_CLASS(svc_rqst_event,

	TP_PROTO(
		const struct svc_rqst *rqst
	),

	TP_ARGS(rqst),

	TP_STRUCT__entry(
		__field(u32, xid)
		__field(unsigned long, flags)
		__string(addr, rqst->rq_xprt->xpt_remotebuf)
	),

	TP_fast_assign(
		__entry->xid = be32_to_cpu(rqst->rq_xid);
		__entry->flags = rqst->rq_flags;
		__assign_str(addr, rqst->rq_xprt->xpt_remotebuf);
	),

	TP_printk("addr=%s xid=0x%08x flags=%s",
			__get_str(addr), __entry->xid,
			show_rqstp_flags(__entry->flags))
);
#define DEFINE_SVC_RQST_EVENT(name) \
	DEFINE_EVENT(svc_rqst_event, svc_##name, \
			TP_PROTO( \
				const struct svc_rqst *rqst \
			), \
			TP_ARGS(rqst))

DEFINE_SVC_RQST_EVENT(defer);
DEFINE_SVC_RQST_EVENT(drop);

DECLARE_EVENT_CLASS(svc_rqst_status,

	TP_PROTO(struct svc_rqst *rqst, int status),

	TP_ARGS(rqst, status),

	TP_STRUCT__entry(
		__field(u32, xid)
		__field(int, status)
		__field(unsigned long, flags)
		__string(addr, rqst->rq_xprt->xpt_remotebuf)
	),

	TP_fast_assign(
		__entry->xid = be32_to_cpu(rqst->rq_xid);
		__entry->status = status;
		__entry->flags = rqst->rq_flags;
		__assign_str(addr, rqst->rq_xprt->xpt_remotebuf);
	),

	TP_printk("addr=%s xid=0x%08x status=%d flags=%s",
		  __get_str(addr), __entry->xid,
		  __entry->status, show_rqstp_flags(__entry->flags))
);

DEFINE_EVENT(svc_rqst_status, svc_send,
	TP_PROTO(struct svc_rqst *rqst, int status),
	TP_ARGS(rqst, status));

#define show_svc_xprt_flags(flags)					\
	__print_flags(flags, "|",					\
		{ (1UL << XPT_BUSY),		"XPT_BUSY"},		\
		{ (1UL << XPT_CONN),		"XPT_CONN"},		\
		{ (1UL << XPT_CLOSE),		"XPT_CLOSE"},		\
		{ (1UL << XPT_DATA),		"XPT_DATA"},		\
		{ (1UL << XPT_TEMP),		"XPT_TEMP"},		\
		{ (1UL << XPT_DEAD),		"XPT_DEAD"},		\
		{ (1UL << XPT_CHNGBUF),		"XPT_CHNGBUF"},		\
		{ (1UL << XPT_DEFERRED),	"XPT_DEFERRED"},	\
		{ (1UL << XPT_OLD),		"XPT_OLD"},		\
		{ (1UL << XPT_LISTENER),	"XPT_LISTENER"},	\
		{ (1UL << XPT_CACHE_AUTH),	"XPT_CACHE_AUTH"},	\
		{ (1UL << XPT_LOCAL),		"XPT_LOCAL"},		\
		{ (1UL << XPT_KILL_TEMP),	"XPT_KILL_TEMP"},	\
		{ (1UL << XPT_CONG_CTRL),	"XPT_CONG_CTRL"})

TRACE_EVENT(svc_xprt_create_err,
	TP_PROTO(
		const char *program,
		const char *protocol,
		struct sockaddr *sap,
		const struct svc_xprt *xprt
	),

	TP_ARGS(program, protocol, sap, xprt),

	TP_STRUCT__entry(
		__field(long, error)
		__string(program, program)
		__string(protocol, protocol)
		__array(unsigned char, addr, sizeof(struct sockaddr_in6))
	),

	TP_fast_assign(
		__entry->error = PTR_ERR(xprt);
		__assign_str(program, program);
		__assign_str(protocol, protocol);
		memcpy(__entry->addr, sap, sizeof(__entry->addr));
	),

	TP_printk("addr=%pISpc program=%s protocol=%s error=%ld",
		__entry->addr, __get_str(program), __get_str(protocol),
		__entry->error)
);

TRACE_EVENT(svc_xprt_do_enqueue,
	TP_PROTO(struct svc_xprt *xprt, struct svc_rqst *rqst),

	TP_ARGS(xprt, rqst),

	TP_STRUCT__entry(
		__field(int, pid)
		__field(unsigned long, flags)
		__string(addr, xprt->xpt_remotebuf)
	),

	TP_fast_assign(
		__entry->pid = rqst? rqst->rq_task->pid : 0;
		__entry->flags = xprt->xpt_flags;
		__assign_str(addr, xprt->xpt_remotebuf);
	),

	TP_printk("addr=%s pid=%d flags=%s", __get_str(addr),
		__entry->pid, show_svc_xprt_flags(__entry->flags))
);

DECLARE_EVENT_CLASS(svc_xprt_event,
	TP_PROTO(struct svc_xprt *xprt),

	TP_ARGS(xprt),

	TP_STRUCT__entry(
		__field(unsigned long, flags)
		__string(addr, xprt->xpt_remotebuf)
	),

	TP_fast_assign(
		__entry->flags = xprt->xpt_flags;
		__assign_str(addr, xprt->xpt_remotebuf);
	),

	TP_printk("addr=%s flags=%s", __get_str(addr),
		show_svc_xprt_flags(__entry->flags))
);

#define DEFINE_SVC_XPRT_EVENT(name) \
	DEFINE_EVENT(svc_xprt_event, svc_xprt_##name, \
			TP_PROTO( \
				struct svc_xprt *xprt \
			), \
			TP_ARGS(xprt))

DEFINE_SVC_XPRT_EVENT(no_write_space);
DEFINE_SVC_XPRT_EVENT(close);
DEFINE_SVC_XPRT_EVENT(detach);
DEFINE_SVC_XPRT_EVENT(free);

TRACE_EVENT(svc_xprt_accept,
	TP_PROTO(
		const struct svc_xprt *xprt,
		const char *service
	),

	TP_ARGS(xprt, service),

	TP_STRUCT__entry(
		__string(addr, xprt->xpt_remotebuf)
		__string(protocol, xprt->xpt_class->xcl_name)
		__string(service, service)
	),

	TP_fast_assign(
		__assign_str(addr, xprt->xpt_remotebuf);
		__assign_str(protocol, xprt->xpt_class->xcl_name)
		__assign_str(service, service);
	),

	TP_printk("addr=%s protocol=%s service=%s",
		__get_str(addr), __get_str(protocol), __get_str(service)
	)
);

TRACE_EVENT(svc_xprt_dequeue,
	TP_PROTO(struct svc_rqst *rqst),

	TP_ARGS(rqst),

	TP_STRUCT__entry(
		__field(unsigned long, flags)
		__field(unsigned long, wakeup)
		__string(addr, rqst->rq_xprt->xpt_remotebuf)
	),

	TP_fast_assign(
		__entry->flags = rqst->rq_xprt->xpt_flags;
		__entry->wakeup = ktime_to_us(ktime_sub(ktime_get(),
							rqst->rq_qtime));
		__assign_str(addr, rqst->rq_xprt->xpt_remotebuf);
	),

	TP_printk("addr=%s flags=%s wakeup-us=%lu", __get_str(addr),
		show_svc_xprt_flags(__entry->flags), __entry->wakeup)
);

TRACE_EVENT(svc_wake_up,
	TP_PROTO(int pid),

	TP_ARGS(pid),

	TP_STRUCT__entry(
		__field(int, pid)
	),

	TP_fast_assign(
		__entry->pid = pid;
	),

	TP_printk("pid=%d", __entry->pid)
);

TRACE_EVENT(svc_handle_xprt,
	TP_PROTO(struct svc_xprt *xprt, int len),

	TP_ARGS(xprt, len),

	TP_STRUCT__entry(
		__field(int, len)
		__field(unsigned long, flags)
		__string(addr, xprt->xpt_remotebuf)
	),

	TP_fast_assign(
		__entry->len = len;
		__entry->flags = xprt->xpt_flags;
		__assign_str(addr, xprt->xpt_remotebuf);
	),

	TP_printk("addr=%s len=%d flags=%s", __get_str(addr),
		__entry->len, show_svc_xprt_flags(__entry->flags))
);

TRACE_EVENT(svc_stats_latency,
	TP_PROTO(const struct svc_rqst *rqst),

	TP_ARGS(rqst),

	TP_STRUCT__entry(
		__field(u32, xid)
		__field(unsigned long, execute)
		__string(addr, rqst->rq_xprt->xpt_remotebuf)
	),

	TP_fast_assign(
		__entry->xid = be32_to_cpu(rqst->rq_xid);
		__entry->execute = ktime_to_us(ktime_sub(ktime_get(),
							 rqst->rq_stime));
		__assign_str(addr, rqst->rq_xprt->xpt_remotebuf);
	),

	TP_printk("addr=%s xid=0x%08x execute-us=%lu",
		__get_str(addr), __entry->xid, __entry->execute)
);

DECLARE_EVENT_CLASS(svc_deferred_event,
	TP_PROTO(
		const struct svc_deferred_req *dr
	),

	TP_ARGS(dr),

	TP_STRUCT__entry(
		__field(const void *, dr)
		__field(u32, xid)
		__string(addr, dr->xprt->xpt_remotebuf)
	),

	TP_fast_assign(
		__entry->dr = dr;
		__entry->xid = be32_to_cpu(*(__be32 *)(dr->args +
						       (dr->xprt_hlen>>2)));
		__assign_str(addr, dr->xprt->xpt_remotebuf);
	),

	TP_printk("addr=%s dr=%p xid=0x%08x", __get_str(addr), __entry->dr,
		__entry->xid)
);

#define DEFINE_SVC_DEFERRED_EVENT(name) \
	DEFINE_EVENT(svc_deferred_event, svc_defer_##name, \
			TP_PROTO( \
				const struct svc_deferred_req *dr \
			), \
			TP_ARGS(dr))

DEFINE_SVC_DEFERRED_EVENT(drop);
DEFINE_SVC_DEFERRED_EVENT(queue);
DEFINE_SVC_DEFERRED_EVENT(recv);

TRACE_EVENT(svcsock_new_socket,
	TP_PROTO(
		const struct socket *socket
	),

	TP_ARGS(socket),

	TP_STRUCT__entry(
		__field(unsigned long, type)
		__field(unsigned long, family)
		__field(bool, listener)
	),

	TP_fast_assign(
		__entry->type = socket->type;
		__entry->family = socket->sk->sk_family;
		__entry->listener = (socket->sk->sk_state == TCP_LISTEN);
	),

	TP_printk("type=%s family=%s%s",
		show_socket_type(__entry->type),
		rpc_show_address_family(__entry->family),
		__entry->listener ? " (listener)" : ""
	)
);

TRACE_EVENT(svcsock_marker,
	TP_PROTO(
		const struct svc_xprt *xprt,
		__be32 marker
	),

	TP_ARGS(xprt, marker),

	TP_STRUCT__entry(
		__field(unsigned int, length)
		__field(bool, last)
		__string(addr, xprt->xpt_remotebuf)
	),

	TP_fast_assign(
		__entry->length = be32_to_cpu(marker) & RPC_FRAGMENT_SIZE_MASK;
		__entry->last = be32_to_cpu(marker) & RPC_LAST_STREAM_FRAGMENT;
		__assign_str(addr, xprt->xpt_remotebuf);
	),

	TP_printk("addr=%s length=%u%s", __get_str(addr),
		__entry->length, __entry->last ? " (last)" : "")
);

DECLARE_EVENT_CLASS(svcsock_class,
	TP_PROTO(
		const struct svc_xprt *xprt,
		ssize_t result
	),

	TP_ARGS(xprt, result),

	TP_STRUCT__entry(
		__field(ssize_t, result)
		__field(unsigned long, flags)
		__string(addr, xprt->xpt_remotebuf)
	),

	TP_fast_assign(
		__entry->result = result;
		__entry->flags = xprt->xpt_flags;
		__assign_str(addr, xprt->xpt_remotebuf);
	),

	TP_printk("addr=%s result=%zd flags=%s", __get_str(addr),
		__entry->result, show_svc_xprt_flags(__entry->flags)
	)
);

#define DEFINE_SVCSOCK_EVENT(name) \
	DEFINE_EVENT(svcsock_class, svcsock_##name, \
			TP_PROTO( \
				const struct svc_xprt *xprt, \
				ssize_t result \
			), \
			TP_ARGS(xprt, result))

DEFINE_SVCSOCK_EVENT(udp_send);
DEFINE_SVCSOCK_EVENT(udp_recv);
DEFINE_SVCSOCK_EVENT(udp_recv_err);
DEFINE_SVCSOCK_EVENT(tcp_send);
DEFINE_SVCSOCK_EVENT(tcp_recv);
DEFINE_SVCSOCK_EVENT(tcp_recv_eagain);
DEFINE_SVCSOCK_EVENT(tcp_recv_err);
DEFINE_SVCSOCK_EVENT(data_ready);
DEFINE_SVCSOCK_EVENT(write_space);

TRACE_EVENT(svcsock_tcp_recv_short,
	TP_PROTO(
		const struct svc_xprt *xprt,
		u32 expected,
		u32 received
	),

	TP_ARGS(xprt, expected, received),

	TP_STRUCT__entry(
		__field(u32, expected)
		__field(u32, received)
		__field(unsigned long, flags)
		__string(addr, xprt->xpt_remotebuf)
	),

	TP_fast_assign(
		__entry->expected = expected;
		__entry->received = received;
		__entry->flags = xprt->xpt_flags;
		__assign_str(addr, xprt->xpt_remotebuf);
	),

	TP_printk("addr=%s flags=%s expected=%u received=%u",
		__get_str(addr), show_svc_xprt_flags(__entry->flags),
		__entry->expected, __entry->received
	)
);

TRACE_EVENT(svcsock_tcp_state,
	TP_PROTO(
		const struct svc_xprt *xprt,
		const struct socket *socket
	),

	TP_ARGS(xprt, socket),

	TP_STRUCT__entry(
		__field(unsigned long, socket_state)
		__field(unsigned long, sock_state)
		__field(unsigned long, flags)
		__string(addr, xprt->xpt_remotebuf)
	),

	TP_fast_assign(
		__entry->socket_state = socket->state;
		__entry->sock_state = socket->sk->sk_state;
		__entry->flags = xprt->xpt_flags;
		__assign_str(addr, xprt->xpt_remotebuf);
	),

	TP_printk("addr=%s state=%s sk_state=%s flags=%s", __get_str(addr),
		rpc_show_socket_state(__entry->socket_state),
		rpc_show_sock_state(__entry->sock_state),
		show_svc_xprt_flags(__entry->flags)
	)
);

DECLARE_EVENT_CLASS(svcsock_accept_class,
	TP_PROTO(
		const struct svc_xprt *xprt,
		const char *service,
		long status
	),

	TP_ARGS(xprt, service, status),

	TP_STRUCT__entry(
		__field(long, status)
		__string(service, service)
		__array(unsigned char, addr, sizeof(struct sockaddr_in6))
	),

	TP_fast_assign(
		__entry->status = status;
		__assign_str(service, service);
		memcpy(__entry->addr, &xprt->xpt_local, sizeof(__entry->addr));
	),

	TP_printk("listener=%pISpc service=%s status=%ld",
		__entry->addr, __get_str(service), __entry->status
	)
);

#define DEFINE_ACCEPT_EVENT(name) \
	DEFINE_EVENT(svcsock_accept_class, svcsock_##name##_err, \
			TP_PROTO( \
				const struct svc_xprt *xprt, \
				const char *service, \
				long status \
			), \
			TP_ARGS(xprt, service, status))

DEFINE_ACCEPT_EVENT(accept);
DEFINE_ACCEPT_EVENT(getpeername);

DECLARE_EVENT_CLASS(cache_event,
	TP_PROTO(
		const struct cache_detail *cd,
		const struct cache_head *h
	),

	TP_ARGS(cd, h),

	TP_STRUCT__entry(
		__field(const struct cache_head *, h)
		__string(name, cd->name)
	),

	TP_fast_assign(
		__entry->h = h;
		__assign_str(name, cd->name);
	),

	TP_printk("cache=%s entry=%p", __get_str(name), __entry->h)
);
#define DEFINE_CACHE_EVENT(name) \
	DEFINE_EVENT(cache_event, name, \
			TP_PROTO( \
				const struct cache_detail *cd, \
				const struct cache_head *h \
			), \
			TP_ARGS(cd, h))
DEFINE_CACHE_EVENT(cache_entry_expired);
DEFINE_CACHE_EVENT(cache_entry_upcall);
DEFINE_CACHE_EVENT(cache_entry_update);
DEFINE_CACHE_EVENT(cache_entry_make_negative);
DEFINE_CACHE_EVENT(cache_entry_no_listener);

DECLARE_EVENT_CLASS(register_class,
	TP_PROTO(
		const char *program,
		const u32 version,
		const int family,
		const unsigned short protocol,
		const unsigned short port,
		int error
	),

	TP_ARGS(program, version, family, protocol, port, error),

	TP_STRUCT__entry(
		__field(u32, version)
		__field(unsigned long, family)
		__field(unsigned short, protocol)
		__field(unsigned short, port)
		__field(int, error)
		__string(program, program)
	),

	TP_fast_assign(
		__entry->version = version;
		__entry->family = family;
		__entry->protocol = protocol;
		__entry->port = port;
		__entry->error = error;
		__assign_str(program, program);
	),

	TP_printk("program=%sv%u proto=%s port=%u family=%s error=%d",
		__get_str(program), __entry->version,
		__entry->protocol == IPPROTO_UDP ? "udp" : "tcp",
		__entry->port, rpc_show_address_family(__entry->family),
		__entry->error
	)
);

#define DEFINE_REGISTER_EVENT(name) \
	DEFINE_EVENT(register_class, svc_##name, \
			TP_PROTO( \
				const char *program, \
				const u32 version, \
				const int family, \
				const unsigned short protocol, \
				const unsigned short port, \
				int error \
			), \
			TP_ARGS(program, version, family, protocol, \
				port, error))

DEFINE_REGISTER_EVENT(register);
DEFINE_REGISTER_EVENT(noregister);

TRACE_EVENT(svc_unregister,
	TP_PROTO(
		const char *program,
		const u32 version,
		int error
	),

	TP_ARGS(program, version, error),

	TP_STRUCT__entry(
		__field(u32, version)
		__field(int, error)
		__string(program, program)
	),

	TP_fast_assign(
		__entry->version = version;
		__entry->error = error;
		__assign_str(program, program);
	),

	TP_printk("program=%sv%u error=%d",
		__get_str(program), __entry->version, __entry->error
	)
);

#endif /* _TRACE_SUNRPC_H */

#include <trace/define_trace.h><|MERGE_RESOLUTION|>--- conflicted
+++ resolved
@@ -14,7 +14,6 @@
 #include <linux/net.h>
 #include <linux/tracepoint.h>
 
-<<<<<<< HEAD
 TRACE_DEFINE_ENUM(SOCK_STREAM);
 TRACE_DEFINE_ENUM(SOCK_DGRAM);
 TRACE_DEFINE_ENUM(SOCK_RAW);
@@ -48,10 +47,7 @@
 		{ AF_INET,		"AF_INET" },		\
 		{ AF_INET6,		"AF_INET6" })
 
-DECLARE_EVENT_CLASS(xdr_buf_class,
-=======
 DECLARE_EVENT_CLASS(rpc_xdr_buf_class,
->>>>>>> ba838a75
 	TP_PROTO(
 		const struct rpc_task *task,
 		const struct xdr_buf *xdr
