--- conflicted
+++ resolved
@@ -144,8 +144,6 @@
 
 	/* Pointer to the cooling device if used for thermal mitigation */
 	struct thermal_cooling_device *cdev;
-<<<<<<< HEAD
-=======
 };
 
 struct cpufreq_freqs {
@@ -153,7 +151,6 @@
 	unsigned int old;
 	unsigned int new;
 	u8 flags;		/* flags of cpufreq_driver, see below. */
->>>>>>> 0ecfebd2
 };
 
 /* Only for ACPI */
