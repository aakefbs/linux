// SPDX-License-Identifier: GPL-2.0
/*
 *  thermal.c - Generic Thermal Management Sysfs support.
 *
 *  Copyright (C) 2008 Intel Corp
 *  Copyright (C) 2008 Zhang Rui <rui.zhang@intel.com>
 *  Copyright (C) 2008 Sujith Thomas <sujith.thomas@intel.com>
 */

#define pr_fmt(fmt) KBUILD_MODNAME ": " fmt

#include <linux/device.h>
#include <linux/err.h>
#include <linux/export.h>
#include <linux/slab.h>
#include <linux/kdev_t.h>
#include <linux/idr.h>
#include <linux/thermal.h>
#include <linux/reboot.h>
#include <linux/string.h>
#include <linux/of.h>
#include <linux/suspend.h>

#define CREATE_TRACE_POINTS
#include "thermal_trace.h"

#include "thermal_core.h"
#include "thermal_hwmon.h"

static DEFINE_IDA(thermal_tz_ida);
static DEFINE_IDA(thermal_cdev_ida);

static LIST_HEAD(thermal_tz_list);
static LIST_HEAD(thermal_cdev_list);
static LIST_HEAD(thermal_governor_list);

static DEFINE_MUTEX(thermal_list_lock);
static DEFINE_MUTEX(thermal_governor_lock);

static struct thermal_governor *def_governor;

/*
 * Governor section: set of functions to handle thermal governors
 *
 * Functions to help in the life cycle of thermal governors within
 * the thermal core and by the thermal governor code.
 */

static struct thermal_governor *__find_governor(const char *name)
{
	struct thermal_governor *pos;

	if (!name || !name[0])
		return def_governor;

	list_for_each_entry(pos, &thermal_governor_list, governor_list)
		if (!strncasecmp(name, pos->name, THERMAL_NAME_LENGTH))
			return pos;

	return NULL;
}

/**
 * bind_previous_governor() - bind the previous governor of the thermal zone
 * @tz:		a valid pointer to a struct thermal_zone_device
 * @failed_gov_name:	the name of the governor that failed to register
 *
 * Register the previous governor of the thermal zone after a new
 * governor has failed to be bound.
 */
static void bind_previous_governor(struct thermal_zone_device *tz,
				   const char *failed_gov_name)
{
	if (tz->governor && tz->governor->bind_to_tz) {
		if (tz->governor->bind_to_tz(tz)) {
			dev_err(&tz->device,
				"governor %s failed to bind and the previous one (%s) failed to bind again, thermal zone %s has no governor\n",
				failed_gov_name, tz->governor->name, tz->type);
			tz->governor = NULL;
		}
	}
}

/**
 * thermal_set_governor() - Switch to another governor
 * @tz:		a valid pointer to a struct thermal_zone_device
 * @new_gov:	pointer to the new governor
 *
 * Change the governor of thermal zone @tz.
 *
 * Return: 0 on success, an error if the new governor's bind_to_tz() failed.
 */
static int thermal_set_governor(struct thermal_zone_device *tz,
				struct thermal_governor *new_gov)
{
	int ret = 0;

	if (tz->governor && tz->governor->unbind_from_tz)
		tz->governor->unbind_from_tz(tz);

	if (new_gov && new_gov->bind_to_tz) {
		ret = new_gov->bind_to_tz(tz);
		if (ret) {
			bind_previous_governor(tz, new_gov->name);

			return ret;
		}
	}

	tz->governor = new_gov;

	return ret;
}

int thermal_register_governor(struct thermal_governor *governor)
{
	int err;
	const char *name;
	struct thermal_zone_device *pos;

	if (!governor)
		return -EINVAL;

	mutex_lock(&thermal_governor_lock);

	err = -EBUSY;
	if (!__find_governor(governor->name)) {
		bool match_default;

		err = 0;
		list_add(&governor->governor_list, &thermal_governor_list);
		match_default = !strncmp(governor->name,
					 DEFAULT_THERMAL_GOVERNOR,
					 THERMAL_NAME_LENGTH);

		if (!def_governor && match_default)
			def_governor = governor;
	}

	mutex_lock(&thermal_list_lock);

	list_for_each_entry(pos, &thermal_tz_list, node) {
		/*
		 * only thermal zones with specified tz->tzp->governor_name
		 * may run with tz->govenor unset
		 */
		if (pos->governor)
			continue;

		name = pos->tzp->governor_name;

		if (!strncasecmp(name, governor->name, THERMAL_NAME_LENGTH)) {
			int ret;

			ret = thermal_set_governor(pos, governor);
			if (ret)
				dev_err(&pos->device,
					"Failed to set governor %s for thermal zone %s: %d\n",
					governor->name, pos->type, ret);
		}
	}

	mutex_unlock(&thermal_list_lock);
	mutex_unlock(&thermal_governor_lock);

	return err;
}

void thermal_unregister_governor(struct thermal_governor *governor)
{
	struct thermal_zone_device *pos;

	if (!governor)
		return;

	mutex_lock(&thermal_governor_lock);

	if (!__find_governor(governor->name))
		goto exit;

	mutex_lock(&thermal_list_lock);

	list_for_each_entry(pos, &thermal_tz_list, node) {
		if (!strncasecmp(pos->governor->name, governor->name,
				 THERMAL_NAME_LENGTH))
			thermal_set_governor(pos, NULL);
	}

	mutex_unlock(&thermal_list_lock);
	list_del(&governor->governor_list);
exit:
	mutex_unlock(&thermal_governor_lock);
}

int thermal_zone_device_set_policy(struct thermal_zone_device *tz,
				   char *policy)
{
	struct thermal_governor *gov;
	int ret = -EINVAL;

	mutex_lock(&thermal_governor_lock);
	mutex_lock(&tz->lock);

	gov = __find_governor(strim(policy));
	if (!gov)
		goto exit;

	ret = thermal_set_governor(tz, gov);

exit:
	mutex_unlock(&tz->lock);
	mutex_unlock(&thermal_governor_lock);

	thermal_notify_tz_gov_change(tz->id, policy);

	return ret;
}

int thermal_build_list_of_policies(char *buf)
{
	struct thermal_governor *pos;
	ssize_t count = 0;

	mutex_lock(&thermal_governor_lock);

	list_for_each_entry(pos, &thermal_governor_list, governor_list) {
		count += sysfs_emit_at(buf, count, "%s ", pos->name);
	}
	count += sysfs_emit_at(buf, count, "\n");

	mutex_unlock(&thermal_governor_lock);

	return count;
}

static void __init thermal_unregister_governors(void)
{
	struct thermal_governor **governor;

	for_each_governor_table(governor)
		thermal_unregister_governor(*governor);
}

static int __init thermal_register_governors(void)
{
	int ret = 0;
	struct thermal_governor **governor;

	for_each_governor_table(governor) {
		ret = thermal_register_governor(*governor);
		if (ret) {
			pr_err("Failed to register governor: '%s'",
			       (*governor)->name);
			break;
		}

		pr_info("Registered thermal governor '%s'",
			(*governor)->name);
	}

	if (ret) {
		struct thermal_governor **gov;

		for_each_governor_table(gov) {
			if (gov == governor)
				break;
			thermal_unregister_governor(*gov);
		}
	}

	return ret;
}

/*
 * Zone update section: main control loop applied to each zone while monitoring
 *
 * in polling mode. The monitoring is done using a workqueue.
 * Same update may be done on a zone by calling thermal_zone_device_update().
 *
 * An update means:
 * - Non-critical trips will invoke the governor responsible for that zone;
 * - Hot trips will produce a notification to userspace;
 * - Critical trip point will cause a system shutdown.
 */
static void thermal_zone_device_set_polling(struct thermal_zone_device *tz,
					    unsigned long delay)
{
	if (delay)
		mod_delayed_work(system_freezable_power_efficient_wq,
				 &tz->poll_queue, delay);
	else
		cancel_delayed_work(&tz->poll_queue);
}

static void monitor_thermal_zone(struct thermal_zone_device *tz)
{
	if (tz->mode != THERMAL_DEVICE_ENABLED)
		thermal_zone_device_set_polling(tz, 0);
	else if (tz->passive)
		thermal_zone_device_set_polling(tz, tz->passive_delay_jiffies);
	else if (tz->polling_delay_jiffies)
		thermal_zone_device_set_polling(tz, tz->polling_delay_jiffies);
}

static void handle_non_critical_trips(struct thermal_zone_device *tz,
				      const struct thermal_trip *trip)
{
	tz->governor ? tz->governor->throttle(tz, trip) :
		       def_governor->throttle(tz, trip);
}

<<<<<<< HEAD
void thermal_governor_update_tz(struct thermal_zone_device *tz,
				enum thermal_notify_event reason)
{
	if (!tz->governor || !tz->governor->update_tz)
		return;

	tz->governor->update_tz(tz, reason);
}

void thermal_zone_device_critical(struct thermal_zone_device *tz)
=======
static void thermal_zone_device_halt(struct thermal_zone_device *tz, bool shutdown)
>>>>>>> 5314b154
{
	/*
	 * poweroff_delay_ms must be a carefully profiled positive value.
	 * Its a must for forced_emergency_poweroff_work to be scheduled.
	 */
	int poweroff_delay_ms = CONFIG_THERMAL_EMERGENCY_POWEROFF_DELAY_MS;
	const char *msg = "Temperature too high";

	dev_emerg(&tz->device, "%s: critical temperature reached\n", tz->type);

	if (shutdown)
		hw_protection_shutdown(msg, poweroff_delay_ms);
	else
		hw_protection_reboot(msg, poweroff_delay_ms);
}

void thermal_zone_device_critical(struct thermal_zone_device *tz)
{
	thermal_zone_device_halt(tz, true);
}
EXPORT_SYMBOL(thermal_zone_device_critical);

void thermal_zone_device_critical_reboot(struct thermal_zone_device *tz)
{
	thermal_zone_device_halt(tz, false);
}

static void handle_critical_trips(struct thermal_zone_device *tz,
				  const struct thermal_trip *trip)
{
	/* If we have not crossed the trip_temp, we do not care. */
	if (trip->temperature <= 0 || tz->temperature < trip->temperature)
		return;

	trace_thermal_zone_trip(tz, thermal_zone_trip_id(tz, trip), trip->type);

	if (trip->type == THERMAL_TRIP_CRITICAL)
		tz->ops->critical(tz);
	else if (tz->ops->hot)
		tz->ops->hot(tz);
}

static void handle_thermal_trip(struct thermal_zone_device *tz,
				struct thermal_trip *trip)
{
	if (trip->temperature == THERMAL_TEMP_INVALID)
		return;

	if (tz->last_temperature == THERMAL_TEMP_INVALID) {
		/* Initialization. */
		trip->threshold = trip->temperature;
		if (tz->temperature >= trip->threshold)
			trip->threshold -= trip->hysteresis;
	} else if (tz->last_temperature < trip->threshold) {
		/*
		 * The trip threshold is equal to the trip temperature, unless
		 * the latter has changed in the meantime.  In either case,
		 * the trip is crossed if the current zone temperature is at
		 * least equal to its temperature, but otherwise ensure that
		 * the threshold and the trip temperature will be equal.
		 */
		if (tz->temperature >= trip->temperature) {
			thermal_notify_tz_trip_up(tz->id,
						  thermal_zone_trip_id(tz, trip),
						  tz->temperature);
			trip->threshold = trip->temperature - trip->hysteresis;
		} else {
			trip->threshold = trip->temperature;
		}
	} else {
		/*
		 * The previous zone temperature was above or equal to the trip
		 * threshold, which would be equal to the "low temperature" of
		 * the trip (its temperature minus its hysteresis), unless the
		 * trip temperature or hysteresis had changed.  In either case,
		 * the trip is crossed if the current zone temperature is below
		 * the low temperature of the trip, but otherwise ensure that
		 * the trip threshold will be equal to the low temperature of
		 * the trip.
		 */
		if (tz->temperature < trip->temperature - trip->hysteresis) {
			thermal_notify_tz_trip_down(tz->id,
						    thermal_zone_trip_id(tz, trip),
						    tz->temperature);
			trip->threshold = trip->temperature;
		} else {
			trip->threshold = trip->temperature - trip->hysteresis;
		}
	}

	if (trip->type == THERMAL_TRIP_CRITICAL || trip->type == THERMAL_TRIP_HOT)
		handle_critical_trips(tz, trip);
	else
		handle_non_critical_trips(tz, trip);
}

static void update_temperature(struct thermal_zone_device *tz)
{
	int temp, ret;

	ret = __thermal_zone_get_temp(tz, &temp);
	if (ret) {
		if (ret != -EAGAIN)
			dev_warn(&tz->device,
				 "failed to read out thermal zone (%d)\n",
				 ret);
		return;
	}

	tz->last_temperature = tz->temperature;
	tz->temperature = temp;

	trace_thermal_temperature(tz);

	thermal_genl_sampling_temp(tz->id, temp);
}

static void thermal_zone_device_check(struct work_struct *work)
{
	struct thermal_zone_device *tz = container_of(work, struct
						      thermal_zone_device,
						      poll_queue.work);
	thermal_zone_device_update(tz, THERMAL_EVENT_UNSPECIFIED);
}

static void thermal_zone_device_init(struct thermal_zone_device *tz)
{
	struct thermal_instance *pos;

	INIT_DELAYED_WORK(&tz->poll_queue, thermal_zone_device_check);

	tz->temperature = THERMAL_TEMP_INVALID;
	tz->prev_low_trip = -INT_MAX;
	tz->prev_high_trip = INT_MAX;
	list_for_each_entry(pos, &tz->thermal_instances, tz_node)
		pos->initialized = false;
}

void __thermal_zone_device_update(struct thermal_zone_device *tz,
				  enum thermal_notify_event event)
{
	struct thermal_trip *trip;

	if (tz->suspended)
		return;

	if (!thermal_zone_device_is_enabled(tz))
		return;

	update_temperature(tz);

	__thermal_zone_set_trips(tz);

	tz->notify_event = event;

	for_each_trip(tz, trip)
		handle_thermal_trip(tz, trip);

	monitor_thermal_zone(tz);
}

static int thermal_zone_device_set_mode(struct thermal_zone_device *tz,
					enum thermal_device_mode mode)
{
	int ret = 0;

	mutex_lock(&tz->lock);

	/* do nothing if mode isn't changing */
	if (mode == tz->mode) {
		mutex_unlock(&tz->lock);

		return ret;
	}

	if (tz->ops->change_mode)
		ret = tz->ops->change_mode(tz, mode);

	if (!ret)
		tz->mode = mode;

	__thermal_zone_device_update(tz, THERMAL_EVENT_UNSPECIFIED);

	mutex_unlock(&tz->lock);

	if (mode == THERMAL_DEVICE_ENABLED)
		thermal_notify_tz_enable(tz->id);
	else
		thermal_notify_tz_disable(tz->id);

	return ret;
}

int thermal_zone_device_enable(struct thermal_zone_device *tz)
{
	return thermal_zone_device_set_mode(tz, THERMAL_DEVICE_ENABLED);
}
EXPORT_SYMBOL_GPL(thermal_zone_device_enable);

int thermal_zone_device_disable(struct thermal_zone_device *tz)
{
	return thermal_zone_device_set_mode(tz, THERMAL_DEVICE_DISABLED);
}
EXPORT_SYMBOL_GPL(thermal_zone_device_disable);

int thermal_zone_device_is_enabled(struct thermal_zone_device *tz)
{
	lockdep_assert_held(&tz->lock);

	return tz->mode == THERMAL_DEVICE_ENABLED;
}

static bool thermal_zone_is_present(struct thermal_zone_device *tz)
{
	return !list_empty(&tz->node);
}

void thermal_zone_device_update(struct thermal_zone_device *tz,
				enum thermal_notify_event event)
{
	mutex_lock(&tz->lock);
	if (thermal_zone_is_present(tz))
		__thermal_zone_device_update(tz, event);
	mutex_unlock(&tz->lock);
}
EXPORT_SYMBOL_GPL(thermal_zone_device_update);

int for_each_thermal_governor(int (*cb)(struct thermal_governor *, void *),
			      void *data)
{
	struct thermal_governor *gov;
	int ret = 0;

	mutex_lock(&thermal_governor_lock);
	list_for_each_entry(gov, &thermal_governor_list, governor_list) {
		ret = cb(gov, data);
		if (ret)
			break;
	}
	mutex_unlock(&thermal_governor_lock);

	return ret;
}

int for_each_thermal_cooling_device(int (*cb)(struct thermal_cooling_device *,
					      void *), void *data)
{
	struct thermal_cooling_device *cdev;
	int ret = 0;

	mutex_lock(&thermal_list_lock);
	list_for_each_entry(cdev, &thermal_cdev_list, node) {
		ret = cb(cdev, data);
		if (ret)
			break;
	}
	mutex_unlock(&thermal_list_lock);

	return ret;
}

int for_each_thermal_zone(int (*cb)(struct thermal_zone_device *, void *),
			  void *data)
{
	struct thermal_zone_device *tz;
	int ret = 0;

	mutex_lock(&thermal_list_lock);
	list_for_each_entry(tz, &thermal_tz_list, node) {
		ret = cb(tz, data);
		if (ret)
			break;
	}
	mutex_unlock(&thermal_list_lock);

	return ret;
}

struct thermal_zone_device *thermal_zone_get_by_id(int id)
{
	struct thermal_zone_device *tz, *match = NULL;

	mutex_lock(&thermal_list_lock);
	list_for_each_entry(tz, &thermal_tz_list, node) {
		if (tz->id == id) {
			match = tz;
			break;
		}
	}
	mutex_unlock(&thermal_list_lock);

	return match;
}

/*
 * Device management section: cooling devices, zones devices, and binding
 *
 * Set of functions provided by the thermal core for:
 * - cooling devices lifecycle: registration, unregistration,
 *				binding, and unbinding.
 * - thermal zone devices lifecycle: registration, unregistration,
 *				     binding, and unbinding.
 */

/**
 * thermal_bind_cdev_to_trip - bind a cooling device to a thermal zone
 * @tz:		pointer to struct thermal_zone_device
 * @trip:	trip point the cooling devices is associated with in this zone.
 * @cdev:	pointer to struct thermal_cooling_device
 * @upper:	the Maximum cooling state for this trip point.
 *		THERMAL_NO_LIMIT means no upper limit,
 *		and the cooling device can be in max_state.
 * @lower:	the Minimum cooling state can be used for this trip point.
 *		THERMAL_NO_LIMIT means no lower limit,
 *		and the cooling device can be in cooling state 0.
 * @weight:	The weight of the cooling device to be bound to the
 *		thermal zone. Use THERMAL_WEIGHT_DEFAULT for the
 *		default value
 *
 * This interface function bind a thermal cooling device to the certain trip
 * point of a thermal zone device.
 * This function is usually called in the thermal zone device .bind callback.
 *
 * Return: 0 on success, the proper error value otherwise.
 */
int thermal_bind_cdev_to_trip(struct thermal_zone_device *tz,
				     const struct thermal_trip *trip,
				     struct thermal_cooling_device *cdev,
				     unsigned long upper, unsigned long lower,
				     unsigned int weight)
{
	struct thermal_instance *dev;
	struct thermal_instance *pos;
	struct thermal_zone_device *pos1;
	struct thermal_cooling_device *pos2;
	bool upper_no_limit;
	int result;

	list_for_each_entry(pos1, &thermal_tz_list, node) {
		if (pos1 == tz)
			break;
	}
	list_for_each_entry(pos2, &thermal_cdev_list, node) {
		if (pos2 == cdev)
			break;
	}

	if (tz != pos1 || cdev != pos2)
		return -EINVAL;

	/* lower default 0, upper default max_state */
	lower = lower == THERMAL_NO_LIMIT ? 0 : lower;

	if (upper == THERMAL_NO_LIMIT) {
		upper = cdev->max_state;
		upper_no_limit = true;
	} else {
		upper_no_limit = false;
	}

	if (lower > upper || upper > cdev->max_state)
		return -EINVAL;

	dev = kzalloc(sizeof(*dev), GFP_KERNEL);
	if (!dev)
		return -ENOMEM;
	dev->tz = tz;
	dev->cdev = cdev;
	dev->trip = trip;
	dev->upper = upper;
	dev->upper_no_limit = upper_no_limit;
	dev->lower = lower;
	dev->target = THERMAL_NO_TARGET;
	dev->weight = weight;

	result = ida_alloc(&tz->ida, GFP_KERNEL);
	if (result < 0)
		goto free_mem;

	dev->id = result;
	sprintf(dev->name, "cdev%d", dev->id);
	result =
	    sysfs_create_link(&tz->device.kobj, &cdev->device.kobj, dev->name);
	if (result)
		goto release_ida;

	snprintf(dev->attr_name, sizeof(dev->attr_name), "cdev%d_trip_point",
		 dev->id);
	sysfs_attr_init(&dev->attr.attr);
	dev->attr.attr.name = dev->attr_name;
	dev->attr.attr.mode = 0444;
	dev->attr.show = trip_point_show;
	result = device_create_file(&tz->device, &dev->attr);
	if (result)
		goto remove_symbol_link;

	snprintf(dev->weight_attr_name, sizeof(dev->weight_attr_name),
		 "cdev%d_weight", dev->id);
	sysfs_attr_init(&dev->weight_attr.attr);
	dev->weight_attr.attr.name = dev->weight_attr_name;
	dev->weight_attr.attr.mode = S_IWUSR | S_IRUGO;
	dev->weight_attr.show = weight_show;
	dev->weight_attr.store = weight_store;
	result = device_create_file(&tz->device, &dev->weight_attr);
	if (result)
		goto remove_trip_file;

	mutex_lock(&tz->lock);
	mutex_lock(&cdev->lock);
	list_for_each_entry(pos, &tz->thermal_instances, tz_node)
		if (pos->tz == tz && pos->trip == trip && pos->cdev == cdev) {
			result = -EEXIST;
			break;
		}
	if (!result) {
		list_add_tail(&dev->tz_node, &tz->thermal_instances);
		list_add_tail(&dev->cdev_node, &cdev->thermal_instances);
		atomic_set(&tz->need_update, 1);

		thermal_governor_update_tz(tz, THERMAL_TZ_BIND_CDEV);
	}
	mutex_unlock(&cdev->lock);
	mutex_unlock(&tz->lock);

	if (!result)
		return 0;

	device_remove_file(&tz->device, &dev->weight_attr);
remove_trip_file:
	device_remove_file(&tz->device, &dev->attr);
remove_symbol_link:
	sysfs_remove_link(&tz->device.kobj, dev->name);
release_ida:
	ida_free(&tz->ida, dev->id);
free_mem:
	kfree(dev);
	return result;
}
EXPORT_SYMBOL_GPL(thermal_bind_cdev_to_trip);

int thermal_zone_bind_cooling_device(struct thermal_zone_device *tz,
				     int trip_index,
				     struct thermal_cooling_device *cdev,
				     unsigned long upper, unsigned long lower,
				     unsigned int weight)
{
	if (trip_index < 0 || trip_index >= tz->num_trips)
		return -EINVAL;

	return thermal_bind_cdev_to_trip(tz, &tz->trips[trip_index], cdev,
					 upper, lower, weight);
}
EXPORT_SYMBOL_GPL(thermal_zone_bind_cooling_device);

/**
 * thermal_unbind_cdev_from_trip - unbind a cooling device from a thermal zone.
 * @tz:		pointer to a struct thermal_zone_device.
 * @trip:	trip point the cooling devices is associated with in this zone.
 * @cdev:	pointer to a struct thermal_cooling_device.
 *
 * This interface function unbind a thermal cooling device from the certain
 * trip point of a thermal zone device.
 * This function is usually called in the thermal zone device .unbind callback.
 *
 * Return: 0 on success, the proper error value otherwise.
 */
int thermal_unbind_cdev_from_trip(struct thermal_zone_device *tz,
				  const struct thermal_trip *trip,
				  struct thermal_cooling_device *cdev)
{
	struct thermal_instance *pos, *next;

	mutex_lock(&tz->lock);
	mutex_lock(&cdev->lock);
	list_for_each_entry_safe(pos, next, &tz->thermal_instances, tz_node) {
		if (pos->tz == tz && pos->trip == trip && pos->cdev == cdev) {
			list_del(&pos->tz_node);
			list_del(&pos->cdev_node);

			thermal_governor_update_tz(tz, THERMAL_TZ_UNBIND_CDEV);

			mutex_unlock(&cdev->lock);
			mutex_unlock(&tz->lock);
			goto unbind;
		}
	}
	mutex_unlock(&cdev->lock);
	mutex_unlock(&tz->lock);

	return -ENODEV;

unbind:
	device_remove_file(&tz->device, &pos->weight_attr);
	device_remove_file(&tz->device, &pos->attr);
	sysfs_remove_link(&tz->device.kobj, pos->name);
	ida_free(&tz->ida, pos->id);
	kfree(pos);
	return 0;
}
EXPORT_SYMBOL_GPL(thermal_unbind_cdev_from_trip);

int thermal_zone_unbind_cooling_device(struct thermal_zone_device *tz,
				       int trip_index,
				       struct thermal_cooling_device *cdev)
{
	if (trip_index < 0 || trip_index >= tz->num_trips)
		return -EINVAL;

	return thermal_unbind_cdev_from_trip(tz, &tz->trips[trip_index], cdev);
}
EXPORT_SYMBOL_GPL(thermal_zone_unbind_cooling_device);

static void thermal_release(struct device *dev)
{
	struct thermal_zone_device *tz;
	struct thermal_cooling_device *cdev;

	if (!strncmp(dev_name(dev), "thermal_zone",
		     sizeof("thermal_zone") - 1)) {
		tz = to_thermal_zone(dev);
		thermal_zone_destroy_device_groups(tz);
		mutex_destroy(&tz->lock);
		complete(&tz->removal);
	} else if (!strncmp(dev_name(dev), "cooling_device",
			    sizeof("cooling_device") - 1)) {
		cdev = to_cooling_device(dev);
		thermal_cooling_device_destroy_sysfs(cdev);
		kfree(cdev->type);
		ida_free(&thermal_cdev_ida, cdev->id);
		kfree(cdev);
	}
}

static struct class *thermal_class;

static inline
void print_bind_err_msg(struct thermal_zone_device *tz,
			struct thermal_cooling_device *cdev, int ret)
{
	dev_err(&tz->device, "binding zone %s with cdev %s failed:%d\n",
		tz->type, cdev->type, ret);
}

static void bind_cdev(struct thermal_cooling_device *cdev)
{
	int ret;
	struct thermal_zone_device *pos = NULL;

	list_for_each_entry(pos, &thermal_tz_list, node) {
		if (pos->ops->bind) {
			ret = pos->ops->bind(pos, cdev);
			if (ret)
				print_bind_err_msg(pos, cdev, ret);
		}
	}
}

/**
 * __thermal_cooling_device_register() - register a new thermal cooling device
 * @np:		a pointer to a device tree node.
 * @type:	the thermal cooling device type.
 * @devdata:	device private data.
 * @ops:		standard thermal cooling devices callbacks.
 *
 * This interface function adds a new thermal cooling device (fan/processor/...)
 * to /sys/class/thermal/ folder as cooling_device[0-*]. It tries to bind itself
 * to all the thermal zone devices registered at the same time.
 * It also gives the opportunity to link the cooling device to a device tree
 * node, so that it can be bound to a thermal zone created out of device tree.
 *
 * Return: a pointer to the created struct thermal_cooling_device or an
 * ERR_PTR. Caller must check return value with IS_ERR*() helpers.
 */
static struct thermal_cooling_device *
__thermal_cooling_device_register(struct device_node *np,
				  const char *type, void *devdata,
				  const struct thermal_cooling_device_ops *ops)
{
	struct thermal_cooling_device *cdev;
	struct thermal_zone_device *pos = NULL;
	int id, ret;

	if (!ops || !ops->get_max_state || !ops->get_cur_state ||
	    !ops->set_cur_state)
		return ERR_PTR(-EINVAL);

	if (!thermal_class)
		return ERR_PTR(-ENODEV);

	cdev = kzalloc(sizeof(*cdev), GFP_KERNEL);
	if (!cdev)
		return ERR_PTR(-ENOMEM);

	ret = ida_alloc(&thermal_cdev_ida, GFP_KERNEL);
	if (ret < 0)
		goto out_kfree_cdev;
	cdev->id = ret;
	id = ret;

	cdev->type = kstrdup(type ? type : "", GFP_KERNEL);
	if (!cdev->type) {
		ret = -ENOMEM;
		goto out_ida_remove;
	}

	mutex_init(&cdev->lock);
	INIT_LIST_HEAD(&cdev->thermal_instances);
	cdev->np = np;
	cdev->ops = ops;
	cdev->updated = false;
	cdev->device.class = thermal_class;
	cdev->devdata = devdata;

	ret = cdev->ops->get_max_state(cdev, &cdev->max_state);
	if (ret)
		goto out_cdev_type;

	thermal_cooling_device_setup_sysfs(cdev);

	ret = dev_set_name(&cdev->device, "cooling_device%d", cdev->id);
	if (ret)
		goto out_cooling_dev;

	ret = device_register(&cdev->device);
	if (ret) {
		/* thermal_release() handles rest of the cleanup */
		put_device(&cdev->device);
		return ERR_PTR(ret);
	}

	/* Add 'this' new cdev to the global cdev list */
	mutex_lock(&thermal_list_lock);

	list_add(&cdev->node, &thermal_cdev_list);

	/* Update binding information for 'this' new cdev */
	bind_cdev(cdev);

	list_for_each_entry(pos, &thermal_tz_list, node)
		if (atomic_cmpxchg(&pos->need_update, 1, 0))
			thermal_zone_device_update(pos,
						   THERMAL_EVENT_UNSPECIFIED);

	mutex_unlock(&thermal_list_lock);

	return cdev;

out_cooling_dev:
	thermal_cooling_device_destroy_sysfs(cdev);
out_cdev_type:
	kfree(cdev->type);
out_ida_remove:
	ida_free(&thermal_cdev_ida, id);
out_kfree_cdev:
	kfree(cdev);
	return ERR_PTR(ret);
}

/**
 * thermal_cooling_device_register() - register a new thermal cooling device
 * @type:	the thermal cooling device type.
 * @devdata:	device private data.
 * @ops:		standard thermal cooling devices callbacks.
 *
 * This interface function adds a new thermal cooling device (fan/processor/...)
 * to /sys/class/thermal/ folder as cooling_device[0-*]. It tries to bind itself
 * to all the thermal zone devices registered at the same time.
 *
 * Return: a pointer to the created struct thermal_cooling_device or an
 * ERR_PTR. Caller must check return value with IS_ERR*() helpers.
 */
struct thermal_cooling_device *
thermal_cooling_device_register(const char *type, void *devdata,
				const struct thermal_cooling_device_ops *ops)
{
	return __thermal_cooling_device_register(NULL, type, devdata, ops);
}
EXPORT_SYMBOL_GPL(thermal_cooling_device_register);

/**
 * thermal_of_cooling_device_register() - register an OF thermal cooling device
 * @np:		a pointer to a device tree node.
 * @type:	the thermal cooling device type.
 * @devdata:	device private data.
 * @ops:		standard thermal cooling devices callbacks.
 *
 * This function will register a cooling device with device tree node reference.
 * This interface function adds a new thermal cooling device (fan/processor/...)
 * to /sys/class/thermal/ folder as cooling_device[0-*]. It tries to bind itself
 * to all the thermal zone devices registered at the same time.
 *
 * Return: a pointer to the created struct thermal_cooling_device or an
 * ERR_PTR. Caller must check return value with IS_ERR*() helpers.
 */
struct thermal_cooling_device *
thermal_of_cooling_device_register(struct device_node *np,
				   const char *type, void *devdata,
				   const struct thermal_cooling_device_ops *ops)
{
	return __thermal_cooling_device_register(np, type, devdata, ops);
}
EXPORT_SYMBOL_GPL(thermal_of_cooling_device_register);

static void thermal_cooling_device_release(struct device *dev, void *res)
{
	thermal_cooling_device_unregister(
				*(struct thermal_cooling_device **)res);
}

/**
 * devm_thermal_of_cooling_device_register() - register an OF thermal cooling
 *					       device
 * @dev:	a valid struct device pointer of a sensor device.
 * @np:		a pointer to a device tree node.
 * @type:	the thermal cooling device type.
 * @devdata:	device private data.
 * @ops:	standard thermal cooling devices callbacks.
 *
 * This function will register a cooling device with device tree node reference.
 * This interface function adds a new thermal cooling device (fan/processor/...)
 * to /sys/class/thermal/ folder as cooling_device[0-*]. It tries to bind itself
 * to all the thermal zone devices registered at the same time.
 *
 * Return: a pointer to the created struct thermal_cooling_device or an
 * ERR_PTR. Caller must check return value with IS_ERR*() helpers.
 */
struct thermal_cooling_device *
devm_thermal_of_cooling_device_register(struct device *dev,
				struct device_node *np,
				char *type, void *devdata,
				const struct thermal_cooling_device_ops *ops)
{
	struct thermal_cooling_device **ptr, *tcd;

	ptr = devres_alloc(thermal_cooling_device_release, sizeof(*ptr),
			   GFP_KERNEL);
	if (!ptr)
		return ERR_PTR(-ENOMEM);

	tcd = __thermal_cooling_device_register(np, type, devdata, ops);
	if (IS_ERR(tcd)) {
		devres_free(ptr);
		return tcd;
	}

	*ptr = tcd;
	devres_add(dev, ptr);

	return tcd;
}
EXPORT_SYMBOL_GPL(devm_thermal_of_cooling_device_register);

static bool thermal_cooling_device_present(struct thermal_cooling_device *cdev)
{
	struct thermal_cooling_device *pos = NULL;

	list_for_each_entry(pos, &thermal_cdev_list, node) {
		if (pos == cdev)
			return true;
	}

	return false;
}

/**
 * thermal_cooling_device_update - Update a cooling device object
 * @cdev: Target cooling device.
 *
 * Update @cdev to reflect a change of the underlying hardware or platform.
 *
 * Must be called when the maximum cooling state of @cdev becomes invalid and so
 * its .get_max_state() callback needs to be run to produce the new maximum
 * cooling state value.
 */
void thermal_cooling_device_update(struct thermal_cooling_device *cdev)
{
	struct thermal_instance *ti;
	unsigned long state;

	if (IS_ERR_OR_NULL(cdev))
		return;

	/*
	 * Hold thermal_list_lock throughout the update to prevent the device
	 * from going away while being updated.
	 */
	mutex_lock(&thermal_list_lock);

	if (!thermal_cooling_device_present(cdev))
		goto unlock_list;

	/*
	 * Update under the cdev lock to prevent the state from being set beyond
	 * the new limit concurrently.
	 */
	mutex_lock(&cdev->lock);

	if (cdev->ops->get_max_state(cdev, &cdev->max_state))
		goto unlock;

	thermal_cooling_device_stats_reinit(cdev);

	list_for_each_entry(ti, &cdev->thermal_instances, cdev_node) {
		if (ti->upper == cdev->max_state)
			continue;

		if (ti->upper < cdev->max_state) {
			if (ti->upper_no_limit)
				ti->upper = cdev->max_state;

			continue;
		}

		ti->upper = cdev->max_state;
		if (ti->lower > ti->upper)
			ti->lower = ti->upper;

		if (ti->target == THERMAL_NO_TARGET)
			continue;

		if (ti->target > ti->upper)
			ti->target = ti->upper;
	}

	if (cdev->ops->get_cur_state(cdev, &state) || state > cdev->max_state)
		goto unlock;

	thermal_cooling_device_stats_update(cdev, state);

unlock:
	mutex_unlock(&cdev->lock);

unlock_list:
	mutex_unlock(&thermal_list_lock);
}
EXPORT_SYMBOL_GPL(thermal_cooling_device_update);

/**
 * thermal_cooling_device_unregister - removes a thermal cooling device
 * @cdev:	the thermal cooling device to remove.
 *
 * thermal_cooling_device_unregister() must be called when a registered
 * thermal cooling device is no longer needed.
 */
void thermal_cooling_device_unregister(struct thermal_cooling_device *cdev)
{
	struct thermal_zone_device *tz;

	if (!cdev)
		return;

	mutex_lock(&thermal_list_lock);

	if (!thermal_cooling_device_present(cdev)) {
		mutex_unlock(&thermal_list_lock);
		return;
	}

	list_del(&cdev->node);

	/* Unbind all thermal zones associated with 'this' cdev */
	list_for_each_entry(tz, &thermal_tz_list, node) {
		if (tz->ops->unbind)
			tz->ops->unbind(tz, cdev);
	}

	mutex_unlock(&thermal_list_lock);

	device_unregister(&cdev->device);
}
EXPORT_SYMBOL_GPL(thermal_cooling_device_unregister);

static void bind_tz(struct thermal_zone_device *tz)
{
	int ret;
	struct thermal_cooling_device *pos = NULL;

	if (!tz->ops->bind)
		return;

	mutex_lock(&thermal_list_lock);

	list_for_each_entry(pos, &thermal_cdev_list, node) {
		ret = tz->ops->bind(tz, pos);
		if (ret)
			print_bind_err_msg(tz, pos, ret);
	}

	mutex_unlock(&thermal_list_lock);
}

static void thermal_set_delay_jiffies(unsigned long *delay_jiffies, int delay_ms)
{
	*delay_jiffies = msecs_to_jiffies(delay_ms);
	if (delay_ms > 1000)
		*delay_jiffies = round_jiffies(*delay_jiffies);
}

int thermal_zone_get_crit_temp(struct thermal_zone_device *tz, int *temp)
{
	int i, ret = -EINVAL;

	if (tz->ops->get_crit_temp)
		return tz->ops->get_crit_temp(tz, temp);

	if (!tz->trips)
		return -EINVAL;

	mutex_lock(&tz->lock);

	for (i = 0; i < tz->num_trips; i++) {
		if (tz->trips[i].type == THERMAL_TRIP_CRITICAL) {
			*temp = tz->trips[i].temperature;
			ret = 0;
			break;
		}
	}

	mutex_unlock(&tz->lock);

	return ret;
}
EXPORT_SYMBOL_GPL(thermal_zone_get_crit_temp);

/**
 * thermal_zone_device_register_with_trips() - register a new thermal zone device
 * @type:	the thermal zone device type
 * @trips:	a pointer to an array of thermal trips
 * @num_trips:	the number of trip points the thermal zone support
 * @mask:	a bit string indicating the writeablility of trip points
 * @devdata:	private device data
 * @ops:	standard thermal zone device callbacks
 * @tzp:	thermal zone platform parameters
 * @passive_delay: number of milliseconds to wait between polls when
 *		   performing passive cooling
 * @polling_delay: number of milliseconds to wait between polls when checking
 *		   whether trip points have been crossed (0 for interrupt
 *		   driven systems)
 *
 * This interface function adds a new thermal zone device (sensor) to
 * /sys/class/thermal folder as thermal_zone[0-*]. It tries to bind all the
 * thermal cooling devices registered at the same time.
 * thermal_zone_device_unregister() must be called when the device is no
 * longer needed. The passive cooling depends on the .get_trend() return value.
 *
 * Return: a pointer to the created struct thermal_zone_device or an
 * in case of error, an ERR_PTR. Caller must check return value with
 * IS_ERR*() helpers.
 */
struct thermal_zone_device *
thermal_zone_device_register_with_trips(const char *type, struct thermal_trip *trips, int num_trips, int mask,
					void *devdata, struct thermal_zone_device_ops *ops,
					const struct thermal_zone_params *tzp, int passive_delay,
					int polling_delay)
{
	struct thermal_zone_device *tz;
	int id;
	int result;
	struct thermal_governor *governor;

	if (!type || strlen(type) == 0) {
		pr_err("No thermal zone type defined\n");
		return ERR_PTR(-EINVAL);
	}

	if (strlen(type) >= THERMAL_NAME_LENGTH) {
		pr_err("Thermal zone name (%s) too long, should be under %d chars\n",
		       type, THERMAL_NAME_LENGTH);
		return ERR_PTR(-EINVAL);
	}

	/*
	 * Max trip count can't exceed 31 as the "mask >> num_trips" condition.
	 * For example, shifting by 32 will result in compiler warning:
	 * warning: right shift count >= width of type [-Wshift-count- overflow]
	 *
	 * Also "mask >> num_trips" will always be true with 32 bit shift.
	 * E.g. mask = 0x80000000 for trip id 31 to be RW. Then
	 * mask >> 32 = 0x80000000
	 * This will result in failure for the below condition.
	 *
	 * Check will be true when the bit 31 of the mask is set.
	 * 32 bit shift will cause overflow of 4 byte integer.
	 */
	if (num_trips > (BITS_PER_TYPE(int) - 1) || num_trips < 0 || mask >> num_trips) {
		pr_err("Incorrect number of thermal trips\n");
		return ERR_PTR(-EINVAL);
	}

	if (!ops || !ops->get_temp) {
		pr_err("Thermal zone device ops not defined\n");
		return ERR_PTR(-EINVAL);
	}

	if (num_trips > 0 && !trips)
		return ERR_PTR(-EINVAL);

	if (!thermal_class)
		return ERR_PTR(-ENODEV);

	tz = kzalloc(sizeof(*tz), GFP_KERNEL);
	if (!tz)
		return ERR_PTR(-ENOMEM);

	if (tzp) {
		tz->tzp = kmemdup(tzp, sizeof(*tzp), GFP_KERNEL);
		if (!tz->tzp) {
			result = -ENOMEM;
			goto free_tz;
		}
	}

	INIT_LIST_HEAD(&tz->thermal_instances);
	INIT_LIST_HEAD(&tz->node);
	ida_init(&tz->ida);
	mutex_init(&tz->lock);
	init_completion(&tz->removal);
	id = ida_alloc(&thermal_tz_ida, GFP_KERNEL);
	if (id < 0) {
		result = id;
		goto free_tzp;
	}

	tz->id = id;
	strscpy(tz->type, type, sizeof(tz->type));

	if (!ops->critical)
		ops->critical = thermal_zone_device_critical;

	tz->ops = ops;
	tz->device.class = thermal_class;
	tz->devdata = devdata;
	tz->trips = trips;
	tz->num_trips = num_trips;

	thermal_set_delay_jiffies(&tz->passive_delay_jiffies, passive_delay);
	thermal_set_delay_jiffies(&tz->polling_delay_jiffies, polling_delay);

	/* sys I/F */
	/* Add nodes that are always present via .groups */
	result = thermal_zone_create_device_groups(tz, mask);
	if (result)
		goto remove_id;

	/* A new thermal zone needs to be updated anyway. */
	atomic_set(&tz->need_update, 1);

	result = dev_set_name(&tz->device, "thermal_zone%d", tz->id);
	if (result) {
		thermal_zone_destroy_device_groups(tz);
		goto remove_id;
	}
	result = device_register(&tz->device);
	if (result)
		goto release_device;

	/* Update 'this' zone's governor information */
	mutex_lock(&thermal_governor_lock);

	if (tz->tzp)
		governor = __find_governor(tz->tzp->governor_name);
	else
		governor = def_governor;

	result = thermal_set_governor(tz, governor);
	if (result) {
		mutex_unlock(&thermal_governor_lock);
		goto unregister;
	}

	mutex_unlock(&thermal_governor_lock);

	if (!tz->tzp || !tz->tzp->no_hwmon) {
		result = thermal_add_hwmon_sysfs(tz);
		if (result)
			goto unregister;
	}

	mutex_lock(&thermal_list_lock);
	mutex_lock(&tz->lock);
	list_add_tail(&tz->node, &thermal_tz_list);
	mutex_unlock(&tz->lock);
	mutex_unlock(&thermal_list_lock);

	/* Bind cooling devices for this zone */
	bind_tz(tz);

	thermal_zone_device_init(tz);
	/* Update the new thermal zone and mark it as already updated. */
	if (atomic_cmpxchg(&tz->need_update, 1, 0))
		thermal_zone_device_update(tz, THERMAL_EVENT_UNSPECIFIED);

	thermal_notify_tz_create(tz->id, tz->type);

	return tz;

unregister:
	device_del(&tz->device);
release_device:
	put_device(&tz->device);
remove_id:
	ida_free(&thermal_tz_ida, id);
free_tzp:
	kfree(tz->tzp);
free_tz:
	kfree(tz);
	return ERR_PTR(result);
}
EXPORT_SYMBOL_GPL(thermal_zone_device_register_with_trips);

struct thermal_zone_device *thermal_tripless_zone_device_register(
					const char *type,
					void *devdata,
					struct thermal_zone_device_ops *ops,
					const struct thermal_zone_params *tzp)
{
	return thermal_zone_device_register_with_trips(type, NULL, 0, 0, devdata,
						       ops, tzp, 0, 0);
}
EXPORT_SYMBOL_GPL(thermal_tripless_zone_device_register);

void *thermal_zone_device_priv(struct thermal_zone_device *tzd)
{
	return tzd->devdata;
}
EXPORT_SYMBOL_GPL(thermal_zone_device_priv);

const char *thermal_zone_device_type(struct thermal_zone_device *tzd)
{
	return tzd->type;
}
EXPORT_SYMBOL_GPL(thermal_zone_device_type);

int thermal_zone_device_id(struct thermal_zone_device *tzd)
{
	return tzd->id;
}
EXPORT_SYMBOL_GPL(thermal_zone_device_id);

struct device *thermal_zone_device(struct thermal_zone_device *tzd)
{
	return &tzd->device;
}
EXPORT_SYMBOL_GPL(thermal_zone_device);

/**
 * thermal_zone_device_unregister - removes the registered thermal zone device
 * @tz: the thermal zone device to remove
 */
void thermal_zone_device_unregister(struct thermal_zone_device *tz)
{
	int tz_id;
	struct thermal_cooling_device *cdev;
	struct thermal_zone_device *pos = NULL;

	if (!tz)
		return;

	tz_id = tz->id;

	mutex_lock(&thermal_list_lock);
	list_for_each_entry(pos, &thermal_tz_list, node)
		if (pos == tz)
			break;
	if (pos != tz) {
		/* thermal zone device not found */
		mutex_unlock(&thermal_list_lock);
		return;
	}

	mutex_lock(&tz->lock);
	list_del(&tz->node);
	mutex_unlock(&tz->lock);

	/* Unbind all cdevs associated with 'this' thermal zone */
	list_for_each_entry(cdev, &thermal_cdev_list, node)
		if (tz->ops->unbind)
			tz->ops->unbind(tz, cdev);

	mutex_unlock(&thermal_list_lock);

	cancel_delayed_work_sync(&tz->poll_queue);

	thermal_set_governor(tz, NULL);

	thermal_remove_hwmon_sysfs(tz);
	ida_free(&thermal_tz_ida, tz->id);
	ida_destroy(&tz->ida);

	device_del(&tz->device);

	kfree(tz->tzp);

	put_device(&tz->device);

	thermal_notify_tz_delete(tz_id);

	wait_for_completion(&tz->removal);
	kfree(tz);
}
EXPORT_SYMBOL_GPL(thermal_zone_device_unregister);

/**
 * thermal_zone_get_zone_by_name() - search for a zone and returns its ref
 * @name: thermal zone name to fetch the temperature
 *
 * When only one zone is found with the passed name, returns a reference to it.
 *
 * Return: On success returns a reference to an unique thermal zone with
 * matching name equals to @name, an ERR_PTR otherwise (-EINVAL for invalid
 * paramenters, -ENODEV for not found and -EEXIST for multiple matches).
 */
struct thermal_zone_device *thermal_zone_get_zone_by_name(const char *name)
{
	struct thermal_zone_device *pos = NULL, *ref = ERR_PTR(-EINVAL);
	unsigned int found = 0;

	if (!name)
		goto exit;

	mutex_lock(&thermal_list_lock);
	list_for_each_entry(pos, &thermal_tz_list, node)
		if (!strncasecmp(name, pos->type, THERMAL_NAME_LENGTH)) {
			found++;
			ref = pos;
		}
	mutex_unlock(&thermal_list_lock);

	/* nothing has been found, thus an error code for it */
	if (found == 0)
		ref = ERR_PTR(-ENODEV);
	else if (found > 1)
	/* Success only when an unique zone is found */
		ref = ERR_PTR(-EEXIST);

exit:
	return ref;
}
EXPORT_SYMBOL_GPL(thermal_zone_get_zone_by_name);

static void thermal_zone_device_resume(struct work_struct *work)
{
	struct thermal_zone_device *tz;

	tz = container_of(work, struct thermal_zone_device, poll_queue.work);

	mutex_lock(&tz->lock);

	tz->suspended = false;

	thermal_zone_device_init(tz);
	__thermal_zone_device_update(tz, THERMAL_EVENT_UNSPECIFIED);

	mutex_unlock(&tz->lock);
}

static int thermal_pm_notify(struct notifier_block *nb,
			     unsigned long mode, void *_unused)
{
	struct thermal_zone_device *tz;

	switch (mode) {
	case PM_HIBERNATION_PREPARE:
	case PM_RESTORE_PREPARE:
	case PM_SUSPEND_PREPARE:
		mutex_lock(&thermal_list_lock);

		list_for_each_entry(tz, &thermal_tz_list, node) {
			mutex_lock(&tz->lock);

			tz->suspended = true;

			mutex_unlock(&tz->lock);
		}

		mutex_unlock(&thermal_list_lock);
		break;
	case PM_POST_HIBERNATION:
	case PM_POST_RESTORE:
	case PM_POST_SUSPEND:
		mutex_lock(&thermal_list_lock);

		list_for_each_entry(tz, &thermal_tz_list, node) {
			mutex_lock(&tz->lock);

			cancel_delayed_work(&tz->poll_queue);

			/*
			 * Replace the work function with the resume one, which
			 * will restore the original work function and schedule
			 * the polling work if needed.
			 */
			INIT_DELAYED_WORK(&tz->poll_queue,
					  thermal_zone_device_resume);
			/* Queue up the work without a delay. */
			mod_delayed_work(system_freezable_power_efficient_wq,
					 &tz->poll_queue, 0);

			mutex_unlock(&tz->lock);
		}

		mutex_unlock(&thermal_list_lock);
		break;
	default:
		break;
	}
	return 0;
}

static struct notifier_block thermal_pm_nb = {
	.notifier_call = thermal_pm_notify,
};

static int __init thermal_init(void)
{
	int result;

	result = thermal_netlink_init();
	if (result)
		goto error;

	result = thermal_register_governors();
	if (result)
		goto unregister_netlink;

	thermal_class = kzalloc(sizeof(*thermal_class), GFP_KERNEL);
	if (!thermal_class) {
		result = -ENOMEM;
		goto unregister_governors;
	}

	thermal_class->name = "thermal";
	thermal_class->dev_release = thermal_release;

	result = class_register(thermal_class);
	if (result) {
		kfree(thermal_class);
		thermal_class = NULL;
		goto unregister_governors;
	}

	result = register_pm_notifier(&thermal_pm_nb);
	if (result)
		pr_warn("Thermal: Can not register suspend notifier, return %d\n",
			result);

	return 0;

unregister_governors:
	thermal_unregister_governors();
unregister_netlink:
	thermal_netlink_exit();
error:
	mutex_destroy(&thermal_list_lock);
	mutex_destroy(&thermal_governor_lock);
	return result;
}
postcore_initcall(thermal_init);<|MERGE_RESOLUTION|>--- conflicted
+++ resolved
@@ -309,7 +309,6 @@
 		       def_governor->throttle(tz, trip);
 }
 
-<<<<<<< HEAD
 void thermal_governor_update_tz(struct thermal_zone_device *tz,
 				enum thermal_notify_event reason)
 {
@@ -319,10 +318,7 @@
 	tz->governor->update_tz(tz, reason);
 }
 
-void thermal_zone_device_critical(struct thermal_zone_device *tz)
-=======
 static void thermal_zone_device_halt(struct thermal_zone_device *tz, bool shutdown)
->>>>>>> 5314b154
 {
 	/*
 	 * poweroff_delay_ms must be a carefully profiled positive value.
