/* SPDX-License-Identifier: GPL-2.0 */
/* Copyright (c) 2019, Intel Corporation. */

#ifndef _ICE_DCB_H_
#define _ICE_DCB_H_

#include "ice_type.h"

#define ICE_DCBX_STATUS_NOT_STARTED	0
#define ICE_DCBX_STATUS_IN_PROGRESS	1
#define ICE_DCBX_STATUS_DONE		2
#define ICE_DCBX_STATUS_DIS		7

#define ICE_TLV_TYPE_END		0
#define ICE_TLV_TYPE_ORG		127

#define ICE_IEEE_8021QAZ_OUI		0x0080C2
#define ICE_IEEE_SUBTYPE_ETS_CFG	9
#define ICE_IEEE_SUBTYPE_ETS_REC	10
#define ICE_IEEE_SUBTYPE_PFC_CFG	11
#define ICE_IEEE_SUBTYPE_APP_PRI	12

#define ICE_CEE_DCBX_OUI		0x001B21
#define ICE_CEE_DCBX_TYPE		2

#define ICE_DSCP_OUI			0xFFFFFF
#define ICE_DSCP_SUBTYPE_DSCP2UP	0x41
#define ICE_DSCP_SUBTYPE_ENFORCE	0x42
#define ICE_DSCP_SUBTYPE_TCBW		0x43
#define ICE_DSCP_SUBTYPE_PFC		0x44
#define ICE_DSCP_IPV6_OFFSET		80

#define ICE_CEE_SUBTYPE_PG_CFG		2
#define ICE_CEE_SUBTYPE_PFC_CFG		3
#define ICE_CEE_SUBTYPE_APP_PRI		4
#define ICE_CEE_MAX_FEAT_TYPE		3
/* Defines for LLDP TLV header */
#define ICE_LLDP_TLV_LEN_S		0
#define ICE_LLDP_TLV_LEN_M		(0x01FF << ICE_LLDP_TLV_LEN_S)
#define ICE_LLDP_TLV_TYPE_S		9
#define ICE_LLDP_TLV_TYPE_M		(0x7F << ICE_LLDP_TLV_TYPE_S)
#define ICE_LLDP_TLV_SUBTYPE_S		0
#define ICE_LLDP_TLV_SUBTYPE_M		(0xFF << ICE_LLDP_TLV_SUBTYPE_S)
#define ICE_LLDP_TLV_OUI_S		8
#define ICE_LLDP_TLV_OUI_M		(0xFFFFFFUL << ICE_LLDP_TLV_OUI_S)

/* Defines for IEEE ETS TLV */
#define ICE_IEEE_ETS_MAXTC_S	0
#define ICE_IEEE_ETS_MAXTC_M		(0x7 << ICE_IEEE_ETS_MAXTC_S)
#define ICE_IEEE_ETS_CBS_S		6
#define ICE_IEEE_ETS_CBS_M		BIT(ICE_IEEE_ETS_CBS_S)
#define ICE_IEEE_ETS_WILLING_S		7
#define ICE_IEEE_ETS_WILLING_M		BIT(ICE_IEEE_ETS_WILLING_S)
#define ICE_IEEE_ETS_PRIO_0_S		0
#define ICE_IEEE_ETS_PRIO_0_M		(0x7 << ICE_IEEE_ETS_PRIO_0_S)
#define ICE_IEEE_ETS_PRIO_1_S		4
#define ICE_IEEE_ETS_PRIO_1_M		(0x7 << ICE_IEEE_ETS_PRIO_1_S)
#define ICE_CEE_PGID_PRIO_0_S		0
#define ICE_CEE_PGID_PRIO_0_M		(0xF << ICE_CEE_PGID_PRIO_0_S)
#define ICE_CEE_PGID_PRIO_1_S		4
#define ICE_CEE_PGID_PRIO_1_M		(0xF << ICE_CEE_PGID_PRIO_1_S)
#define ICE_CEE_PGID_STRICT		15

/* Defines for IEEE TSA types */
#define ICE_IEEE_TSA_STRICT		0
#define ICE_IEEE_TSA_ETS		2

/* Defines for IEEE PFC TLV */
#define ICE_IEEE_PFC_CAP_S		0
#define ICE_IEEE_PFC_CAP_M		(0xF << ICE_IEEE_PFC_CAP_S)
#define ICE_IEEE_PFC_MBC_S		6
#define ICE_IEEE_PFC_MBC_M		BIT(ICE_IEEE_PFC_MBC_S)
#define ICE_IEEE_PFC_WILLING_S		7
#define ICE_IEEE_PFC_WILLING_M		BIT(ICE_IEEE_PFC_WILLING_S)

/* Defines for IEEE APP TLV */
#define ICE_IEEE_APP_SEL_S		0
#define ICE_IEEE_APP_SEL_M		(0x7 << ICE_IEEE_APP_SEL_S)
#define ICE_IEEE_APP_PRIO_S		5
#define ICE_IEEE_APP_PRIO_M		(0x7 << ICE_IEEE_APP_PRIO_S)

/* TLV definitions for preparing MIB */
#define ICE_IEEE_TLV_ID_ETS_CFG		3
#define ICE_IEEE_TLV_ID_ETS_REC		4
#define ICE_IEEE_TLV_ID_PFC_CFG		5
#define ICE_IEEE_TLV_ID_APP_PRI		6
#define ICE_TLV_ID_END_OF_LLDPPDU	7
#define ICE_TLV_ID_START		ICE_IEEE_TLV_ID_ETS_CFG
#define ICE_TLV_ID_DSCP_UP		3
#define ICE_TLV_ID_DSCP_ENF		4
#define ICE_TLV_ID_DSCP_TC_BW		5
#define ICE_TLV_ID_DSCP_TO_PFC		6

#define ICE_IEEE_ETS_TLV_LEN		25
#define ICE_IEEE_PFC_TLV_LEN		6
#define ICE_IEEE_APP_TLV_LEN		11

#define ICE_DSCP_UP_TLV_LEN		148
#define ICE_DSCP_ENF_TLV_LEN		132
#define ICE_DSCP_TC_BW_TLV_LEN		25
#define ICE_DSCP_PFC_TLV_LEN		6

/* IEEE 802.1AB LLDP Organization specific TLV */
struct ice_lldp_org_tlv {
	__be16 typelen;
	__be32 ouisubtype;
	u8 tlvinfo[];
} __packed;

struct ice_cee_tlv_hdr {
	__be16 typelen;
	u8 operver;
	u8 maxver;
};

struct ice_cee_ctrl_tlv {
	struct ice_cee_tlv_hdr hdr;
	__be32 seqno;
	__be32 ackno;
};

struct ice_cee_feat_tlv {
	struct ice_cee_tlv_hdr hdr;
	u8 en_will_err; /* Bits: |En|Will|Err|Reserved(5)| */
#define ICE_CEE_FEAT_TLV_ENA_M		0x80
#define ICE_CEE_FEAT_TLV_WILLING_M	0x40
#define ICE_CEE_FEAT_TLV_ERR_M		0x20
	u8 subtype;
	u8 tlvinfo[];
};

struct ice_cee_app_prio {
	__be16 protocol;
	u8 upper_oui_sel; /* Bits: |Upper OUI(6)|Selector(2)| */
#define ICE_CEE_APP_SELECTOR_M	0x03
	__be16 lower_oui;
	u8 prio_map;
} __packed;

int ice_aq_set_pfc_mode(struct ice_hw *hw, u8 pfc_mode, struct ice_sq_cd *cd);
<<<<<<< HEAD
enum ice_status
=======
int
>>>>>>> 754e0b0e
ice_aq_get_dcb_cfg(struct ice_hw *hw, u8 mib_type, u8 bridgetype,
		   struct ice_dcbx_cfg *dcbcfg);
int ice_get_dcb_cfg(struct ice_port_info *pi);
int ice_set_dcb_cfg(struct ice_port_info *pi);
int ice_init_dcb(struct ice_hw *hw, bool enable_mib_change);
int
ice_query_port_ets(struct ice_port_info *pi,
		   struct ice_aqc_port_ets_elem *buf, u16 buf_size,
		   struct ice_sq_cd *cmd_details);
#ifdef CONFIG_DCB
int
ice_aq_stop_lldp(struct ice_hw *hw, bool shutdown_lldp_agent, bool persist,
		 struct ice_sq_cd *cd);
int ice_aq_start_lldp(struct ice_hw *hw, bool persist, struct ice_sq_cd *cd);
int
ice_aq_start_stop_dcbx(struct ice_hw *hw, bool start_dcbx_agent,
		       bool *dcbx_agent_status, struct ice_sq_cd *cd);
int ice_cfg_lldp_mib_change(struct ice_hw *hw, bool ena_mib);
#else /* CONFIG_DCB */
static inline int
ice_aq_stop_lldp(struct ice_hw __always_unused *hw,
		 bool __always_unused shutdown_lldp_agent,
		 bool __always_unused persist,
		 struct ice_sq_cd __always_unused *cd)
{
	return 0;
}

static inline int
ice_aq_start_lldp(struct ice_hw __always_unused *hw,
		  bool __always_unused persist,
		  struct ice_sq_cd __always_unused *cd)
{
	return 0;
}

static inline int
ice_aq_start_stop_dcbx(struct ice_hw __always_unused *hw,
		       bool __always_unused start_dcbx_agent,
		       bool *dcbx_agent_status,
		       struct ice_sq_cd __always_unused *cd)
{
	*dcbx_agent_status = false;

	return 0;
}

static inline int
ice_cfg_lldp_mib_change(struct ice_hw __always_unused *hw,
			bool __always_unused ena_mib)
{
	return 0;
}

#endif /* CONFIG_DCB */
#endif /* _ICE_DCB_H_ */<|MERGE_RESOLUTION|>--- conflicted
+++ resolved
@@ -138,11 +138,7 @@
 } __packed;
 
 int ice_aq_set_pfc_mode(struct ice_hw *hw, u8 pfc_mode, struct ice_sq_cd *cd);
-<<<<<<< HEAD
-enum ice_status
-=======
 int
->>>>>>> 754e0b0e
 ice_aq_get_dcb_cfg(struct ice_hw *hw, u8 mib_type, u8 bridgetype,
 		   struct ice_dcbx_cfg *dcbcfg);
 int ice_get_dcb_cfg(struct ice_port_info *pi);
