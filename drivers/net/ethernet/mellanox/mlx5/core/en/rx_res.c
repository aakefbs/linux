// SPDX-License-Identifier: GPL-2.0 OR Linux-OpenIB
/* Copyright (c) 2021, Mellanox Technologies inc. All rights reserved. */

#include "rx_res.h"
#include "channels.h"
#include "params.h"

#define MLX5E_MAX_NUM_RSS 16

struct mlx5e_rx_res {
	struct mlx5_core_dev *mdev;
	enum mlx5e_rx_res_features features;
	unsigned int max_nch;
	u32 drop_rqn;

	struct mlx5e_packet_merge_param pkt_merge_param;
	struct rw_semaphore pkt_merge_param_sem;

	struct mlx5e_rss *rss[MLX5E_MAX_NUM_RSS];
	bool rss_active;
	u32 rss_rqns[MLX5E_INDIR_RQT_SIZE];
	unsigned int rss_nch;

	struct {
		struct mlx5e_rqt direct_rqt;
		struct mlx5e_tir direct_tir;
		struct mlx5e_rqt xsk_rqt;
		struct mlx5e_tir xsk_tir;
	} *channels;

	struct {
		struct mlx5e_rqt rqt;
		struct mlx5e_tir tir;
	} ptp;
};

/* API for rx_res_rss_* */

static int mlx5e_rx_res_rss_init_def(struct mlx5e_rx_res *res,
<<<<<<< HEAD
				     const struct mlx5e_packet_merge_param *init_pkt_merge_param,
=======
>>>>>>> 754e0b0e
				     unsigned int init_nch)
{
	bool inner_ft_support = res->features & MLX5E_RX_RES_FEATURE_INNER_FT;
	struct mlx5e_rss *rss;
	int err;

	if (WARN_ON(res->rss[0]))
		return -EINVAL;

	rss = mlx5e_rss_alloc();
	if (!rss)
		return -ENOMEM;

	err = mlx5e_rss_init(rss, res->mdev, inner_ft_support, res->drop_rqn,
<<<<<<< HEAD
			     init_pkt_merge_param);
=======
			     &res->pkt_merge_param);
>>>>>>> 754e0b0e
	if (err)
		goto err_rss_free;

	mlx5e_rss_set_indir_uniform(rss, init_nch);

	res->rss[0] = rss;

	return 0;

err_rss_free:
	mlx5e_rss_free(rss);
	return err;
}

int mlx5e_rx_res_rss_init(struct mlx5e_rx_res *res, u32 *rss_idx, unsigned int init_nch)
{
	bool inner_ft_support = res->features & MLX5E_RX_RES_FEATURE_INNER_FT;
	struct mlx5e_rss *rss;
	int err, i;

	for (i = 1; i < MLX5E_MAX_NUM_RSS; i++)
		if (!res->rss[i])
			break;

	if (i == MLX5E_MAX_NUM_RSS)
		return -ENOSPC;

	rss = mlx5e_rss_alloc();
	if (!rss)
		return -ENOMEM;

	err = mlx5e_rss_init_no_tirs(rss, res->mdev, inner_ft_support, res->drop_rqn);
	if (err)
		goto err_rss_free;

	mlx5e_rss_set_indir_uniform(rss, init_nch);
	if (res->rss_active)
		mlx5e_rss_enable(rss, res->rss_rqns, res->rss_nch);

	res->rss[i] = rss;
	*rss_idx = i;

	return 0;

err_rss_free:
	mlx5e_rss_free(rss);
	return err;
}

static int __mlx5e_rx_res_rss_destroy(struct mlx5e_rx_res *res, u32 rss_idx)
{
	struct mlx5e_rss *rss = res->rss[rss_idx];
	int err;

	err = mlx5e_rss_cleanup(rss);
	if (err)
		return err;

	mlx5e_rss_free(rss);
	res->rss[rss_idx] = NULL;

	return 0;
}

int mlx5e_rx_res_rss_destroy(struct mlx5e_rx_res *res, u32 rss_idx)
{
	struct mlx5e_rss *rss;

	if (rss_idx >= MLX5E_MAX_NUM_RSS)
		return -EINVAL;

	rss = res->rss[rss_idx];
	if (!rss)
		return -EINVAL;

	return __mlx5e_rx_res_rss_destroy(res, rss_idx);
}

static void mlx5e_rx_res_rss_destroy_all(struct mlx5e_rx_res *res)
{
	int i;

	for (i = 0; i < MLX5E_MAX_NUM_RSS; i++) {
		struct mlx5e_rss *rss = res->rss[i];
		int err;

		if (!rss)
			continue;

		err = __mlx5e_rx_res_rss_destroy(res, i);
		if (err) {
			unsigned int refcount;

			refcount = mlx5e_rss_refcnt_read(rss);
			mlx5_core_warn(res->mdev,
				       "Failed to destroy RSS context %d, refcount = %u, err = %d\n",
				       i, refcount, err);
		}
	}
}

static void mlx5e_rx_res_rss_enable(struct mlx5e_rx_res *res)
{
	int i;

	res->rss_active = true;

	for (i = 0; i < MLX5E_MAX_NUM_RSS; i++) {
		struct mlx5e_rss *rss = res->rss[i];

		if (!rss)
			continue;
		mlx5e_rss_enable(rss, res->rss_rqns, res->rss_nch);
	}
}

static void mlx5e_rx_res_rss_disable(struct mlx5e_rx_res *res)
{
	int i;

	res->rss_active = false;

	for (i = 0; i < MLX5E_MAX_NUM_RSS; i++) {
		struct mlx5e_rss *rss = res->rss[i];

		if (!rss)
			continue;
		mlx5e_rss_disable(rss);
	}
}

/* Updates the indirection table SW shadow, does not update the HW resources yet */
void mlx5e_rx_res_rss_set_indir_uniform(struct mlx5e_rx_res *res, unsigned int nch)
{
	WARN_ON_ONCE(res->rss_active);
	mlx5e_rss_set_indir_uniform(res->rss[0], nch);
}

int mlx5e_rx_res_rss_get_rxfh(struct mlx5e_rx_res *res, u32 rss_idx,
			      u32 *indir, u8 *key, u8 *hfunc)
{
	struct mlx5e_rss *rss;

	if (rss_idx >= MLX5E_MAX_NUM_RSS)
		return -EINVAL;

	rss = res->rss[rss_idx];
	if (!rss)
		return -ENOENT;

	return mlx5e_rss_get_rxfh(rss, indir, key, hfunc);
}

int mlx5e_rx_res_rss_set_rxfh(struct mlx5e_rx_res *res, u32 rss_idx,
			      const u32 *indir, const u8 *key, const u8 *hfunc)
{
	struct mlx5e_rss *rss;

	if (rss_idx >= MLX5E_MAX_NUM_RSS)
		return -EINVAL;

	rss = res->rss[rss_idx];
	if (!rss)
		return -ENOENT;

	return mlx5e_rss_set_rxfh(rss, indir, key, hfunc, res->rss_rqns, res->rss_nch);
}

u8 mlx5e_rx_res_rss_get_hash_fields(struct mlx5e_rx_res *res, enum mlx5_traffic_types tt)
{
	struct mlx5e_rss *rss = res->rss[0];

	return mlx5e_rss_get_hash_fields(rss, tt);
}

int mlx5e_rx_res_rss_set_hash_fields(struct mlx5e_rx_res *res, enum mlx5_traffic_types tt,
				     u8 rx_hash_fields)
{
	struct mlx5e_rss *rss = res->rss[0];

	return mlx5e_rss_set_hash_fields(rss, tt, rx_hash_fields);
}

int mlx5e_rx_res_rss_cnt(struct mlx5e_rx_res *res)
{
	int i, cnt;

	cnt = 0;
	for (i = 0; i < MLX5E_MAX_NUM_RSS; i++)
		if (res->rss[i])
			cnt++;

	return cnt;
}

int mlx5e_rx_res_rss_index(struct mlx5e_rx_res *res, struct mlx5e_rss *rss)
{
	int i;

	if (!rss)
		return -EINVAL;

	for (i = 0; i < MLX5E_MAX_NUM_RSS; i++)
		if (rss == res->rss[i])
			return i;

	return -ENOENT;
}

struct mlx5e_rss *mlx5e_rx_res_rss_get(struct mlx5e_rx_res *res, u32 rss_idx)
{
	if (rss_idx >= MLX5E_MAX_NUM_RSS)
		return NULL;

	return res->rss[rss_idx];
}

/* End of API rx_res_rss_* */

struct mlx5e_rx_res *mlx5e_rx_res_alloc(void)
{
	return kvzalloc(sizeof(struct mlx5e_rx_res), GFP_KERNEL);
}

<<<<<<< HEAD
static int mlx5e_rx_res_channels_init(struct mlx5e_rx_res *res,
				      const struct mlx5e_packet_merge_param *init_pkt_merge_param)
=======
static int mlx5e_rx_res_channels_init(struct mlx5e_rx_res *res)
>>>>>>> 754e0b0e
{
	bool inner_ft_support = res->features & MLX5E_RX_RES_FEATURE_INNER_FT;
	struct mlx5e_tir_builder *builder;
	int err = 0;
	int ix;

	builder = mlx5e_tir_builder_alloc(false);
	if (!builder)
		return -ENOMEM;

	res->channels = kvcalloc(res->max_nch, sizeof(*res->channels), GFP_KERNEL);
	if (!res->channels) {
		err = -ENOMEM;
		goto out;
	}

	for (ix = 0; ix < res->max_nch; ix++) {
		err = mlx5e_rqt_init_direct(&res->channels[ix].direct_rqt,
					    res->mdev, false, res->drop_rqn);
		if (err) {
			mlx5_core_warn(res->mdev, "Failed to create a direct RQT: err = %d, ix = %u\n",
				       err, ix);
			goto err_destroy_direct_rqts;
		}
	}

	for (ix = 0; ix < res->max_nch; ix++) {
		mlx5e_tir_builder_build_rqt(builder, res->mdev->mlx5e_res.hw_objs.td.tdn,
					    mlx5e_rqt_get_rqtn(&res->channels[ix].direct_rqt),
					    inner_ft_support);
<<<<<<< HEAD
		mlx5e_tir_builder_build_packet_merge(builder, init_pkt_merge_param);
=======
		mlx5e_tir_builder_build_packet_merge(builder, &res->pkt_merge_param);
>>>>>>> 754e0b0e
		mlx5e_tir_builder_build_direct(builder);

		err = mlx5e_tir_init(&res->channels[ix].direct_tir, builder, res->mdev, true);
		if (err) {
			mlx5_core_warn(res->mdev, "Failed to create a direct TIR: err = %d, ix = %u\n",
				       err, ix);
			goto err_destroy_direct_tirs;
		}

		mlx5e_tir_builder_clear(builder);
	}

	if (!(res->features & MLX5E_RX_RES_FEATURE_XSK))
		goto out;

	for (ix = 0; ix < res->max_nch; ix++) {
		err = mlx5e_rqt_init_direct(&res->channels[ix].xsk_rqt,
					    res->mdev, false, res->drop_rqn);
		if (err) {
			mlx5_core_warn(res->mdev, "Failed to create an XSK RQT: err = %d, ix = %u\n",
				       err, ix);
			goto err_destroy_xsk_rqts;
		}
	}

	for (ix = 0; ix < res->max_nch; ix++) {
		mlx5e_tir_builder_build_rqt(builder, res->mdev->mlx5e_res.hw_objs.td.tdn,
					    mlx5e_rqt_get_rqtn(&res->channels[ix].xsk_rqt),
					    inner_ft_support);
<<<<<<< HEAD
		mlx5e_tir_builder_build_packet_merge(builder, init_pkt_merge_param);
=======
		mlx5e_tir_builder_build_packet_merge(builder, &res->pkt_merge_param);
>>>>>>> 754e0b0e
		mlx5e_tir_builder_build_direct(builder);

		err = mlx5e_tir_init(&res->channels[ix].xsk_tir, builder, res->mdev, true);
		if (err) {
			mlx5_core_warn(res->mdev, "Failed to create an XSK TIR: err = %d, ix = %u\n",
				       err, ix);
			goto err_destroy_xsk_tirs;
		}

		mlx5e_tir_builder_clear(builder);
	}

	goto out;

err_destroy_xsk_tirs:
	while (--ix >= 0)
		mlx5e_tir_destroy(&res->channels[ix].xsk_tir);

	ix = res->max_nch;
err_destroy_xsk_rqts:
	while (--ix >= 0)
		mlx5e_rqt_destroy(&res->channels[ix].xsk_rqt);

	ix = res->max_nch;
err_destroy_direct_tirs:
	while (--ix >= 0)
		mlx5e_tir_destroy(&res->channels[ix].direct_tir);

	ix = res->max_nch;
err_destroy_direct_rqts:
	while (--ix >= 0)
		mlx5e_rqt_destroy(&res->channels[ix].direct_rqt);

	kvfree(res->channels);

out:
	mlx5e_tir_builder_free(builder);

	return err;
}

static int mlx5e_rx_res_ptp_init(struct mlx5e_rx_res *res)
{
	bool inner_ft_support = res->features & MLX5E_RX_RES_FEATURE_INNER_FT;
	struct mlx5e_tir_builder *builder;
	int err;

	builder = mlx5e_tir_builder_alloc(false);
	if (!builder)
		return -ENOMEM;

	err = mlx5e_rqt_init_direct(&res->ptp.rqt, res->mdev, false, res->drop_rqn);
	if (err)
		goto out;

	/* Separated from the channels RQs, does not share pkt_merge state with them */
	mlx5e_tir_builder_build_rqt(builder, res->mdev->mlx5e_res.hw_objs.td.tdn,
				    mlx5e_rqt_get_rqtn(&res->ptp.rqt),
				    inner_ft_support);
	mlx5e_tir_builder_build_direct(builder);

	err = mlx5e_tir_init(&res->ptp.tir, builder, res->mdev, true);
	if (err)
		goto err_destroy_ptp_rqt;

	goto out;

err_destroy_ptp_rqt:
	mlx5e_rqt_destroy(&res->ptp.rqt);

out:
	mlx5e_tir_builder_free(builder);
	return err;
}

static void mlx5e_rx_res_channels_destroy(struct mlx5e_rx_res *res)
{
	unsigned int ix;

	for (ix = 0; ix < res->max_nch; ix++) {
		mlx5e_tir_destroy(&res->channels[ix].direct_tir);
		mlx5e_rqt_destroy(&res->channels[ix].direct_rqt);

		if (!(res->features & MLX5E_RX_RES_FEATURE_XSK))
			continue;

		mlx5e_tir_destroy(&res->channels[ix].xsk_tir);
		mlx5e_rqt_destroy(&res->channels[ix].xsk_rqt);
	}

	kvfree(res->channels);
}

static void mlx5e_rx_res_ptp_destroy(struct mlx5e_rx_res *res)
{
	mlx5e_tir_destroy(&res->ptp.tir);
	mlx5e_rqt_destroy(&res->ptp.rqt);
}

int mlx5e_rx_res_init(struct mlx5e_rx_res *res, struct mlx5_core_dev *mdev,
		      enum mlx5e_rx_res_features features, unsigned int max_nch,
		      u32 drop_rqn, const struct mlx5e_packet_merge_param *init_pkt_merge_param,
		      unsigned int init_nch)
{
	int err;

	res->mdev = mdev;
	res->features = features;
	res->max_nch = max_nch;
	res->drop_rqn = drop_rqn;

	res->pkt_merge_param = *init_pkt_merge_param;
	init_rwsem(&res->pkt_merge_param_sem);

<<<<<<< HEAD
	err = mlx5e_rx_res_rss_init_def(res, init_pkt_merge_param, init_nch);
	if (err)
		goto err_out;

	err = mlx5e_rx_res_channels_init(res, init_pkt_merge_param);
=======
	err = mlx5e_rx_res_rss_init_def(res, init_nch);
	if (err)
		goto err_out;

	err = mlx5e_rx_res_channels_init(res);
>>>>>>> 754e0b0e
	if (err)
		goto err_rss_destroy;

	err = mlx5e_rx_res_ptp_init(res);
	if (err)
		goto err_channels_destroy;

	return 0;

err_channels_destroy:
	mlx5e_rx_res_channels_destroy(res);
err_rss_destroy:
	__mlx5e_rx_res_rss_destroy(res, 0);
err_out:
	return err;
}

void mlx5e_rx_res_destroy(struct mlx5e_rx_res *res)
{
	mlx5e_rx_res_ptp_destroy(res);
	mlx5e_rx_res_channels_destroy(res);
	mlx5e_rx_res_rss_destroy_all(res);
}

void mlx5e_rx_res_free(struct mlx5e_rx_res *res)
{
	kvfree(res);
}

u32 mlx5e_rx_res_get_tirn_direct(struct mlx5e_rx_res *res, unsigned int ix)
{
	return mlx5e_tir_get_tirn(&res->channels[ix].direct_tir);
}

u32 mlx5e_rx_res_get_tirn_xsk(struct mlx5e_rx_res *res, unsigned int ix)
{
	WARN_ON(!(res->features & MLX5E_RX_RES_FEATURE_XSK));

	return mlx5e_tir_get_tirn(&res->channels[ix].xsk_tir);
}

u32 mlx5e_rx_res_get_tirn_rss(struct mlx5e_rx_res *res, enum mlx5_traffic_types tt)
{
	struct mlx5e_rss *rss = res->rss[0];

	return mlx5e_rss_get_tirn(rss, tt, false);
}

u32 mlx5e_rx_res_get_tirn_rss_inner(struct mlx5e_rx_res *res, enum mlx5_traffic_types tt)
{
	struct mlx5e_rss *rss = res->rss[0];

	return mlx5e_rss_get_tirn(rss, tt, true);
}

u32 mlx5e_rx_res_get_tirn_ptp(struct mlx5e_rx_res *res)
{
	WARN_ON(!(res->features & MLX5E_RX_RES_FEATURE_PTP));
	return mlx5e_tir_get_tirn(&res->ptp.tir);
}

static u32 mlx5e_rx_res_get_rqtn_direct(struct mlx5e_rx_res *res, unsigned int ix)
{
	return mlx5e_rqt_get_rqtn(&res->channels[ix].direct_rqt);
}

void mlx5e_rx_res_channels_activate(struct mlx5e_rx_res *res, struct mlx5e_channels *chs)
{
	unsigned int nch, ix;
	int err;

	nch = mlx5e_channels_get_num(chs);

	for (ix = 0; ix < chs->num; ix++)
		mlx5e_channels_get_regular_rqn(chs, ix, &res->rss_rqns[ix]);
	res->rss_nch = chs->num;

	mlx5e_rx_res_rss_enable(res);

	for (ix = 0; ix < nch; ix++) {
		u32 rqn;

		mlx5e_channels_get_regular_rqn(chs, ix, &rqn);
		err = mlx5e_rqt_redirect_direct(&res->channels[ix].direct_rqt, rqn);
		if (err)
			mlx5_core_warn(res->mdev, "Failed to redirect direct RQT %#x to RQ %#x (channel %u): err = %d\n",
				       mlx5e_rqt_get_rqtn(&res->channels[ix].direct_rqt),
				       rqn, ix, err);

		if (!(res->features & MLX5E_RX_RES_FEATURE_XSK))
			continue;

		if (!mlx5e_channels_get_xsk_rqn(chs, ix, &rqn))
			rqn = res->drop_rqn;
		err = mlx5e_rqt_redirect_direct(&res->channels[ix].xsk_rqt, rqn);
		if (err)
			mlx5_core_warn(res->mdev, "Failed to redirect XSK RQT %#x to RQ %#x (channel %u): err = %d\n",
				       mlx5e_rqt_get_rqtn(&res->channels[ix].xsk_rqt),
				       rqn, ix, err);
	}
	for (ix = nch; ix < res->max_nch; ix++) {
		err = mlx5e_rqt_redirect_direct(&res->channels[ix].direct_rqt, res->drop_rqn);
		if (err)
			mlx5_core_warn(res->mdev, "Failed to redirect direct RQT %#x to drop RQ %#x (channel %u): err = %d\n",
				       mlx5e_rqt_get_rqtn(&res->channels[ix].direct_rqt),
				       res->drop_rqn, ix, err);

		if (!(res->features & MLX5E_RX_RES_FEATURE_XSK))
			continue;

		err = mlx5e_rqt_redirect_direct(&res->channels[ix].xsk_rqt, res->drop_rqn);
		if (err)
			mlx5_core_warn(res->mdev, "Failed to redirect XSK RQT %#x to drop RQ %#x (channel %u): err = %d\n",
				       mlx5e_rqt_get_rqtn(&res->channels[ix].xsk_rqt),
				       res->drop_rqn, ix, err);
	}

	if (res->features & MLX5E_RX_RES_FEATURE_PTP) {
		u32 rqn;

		if (!mlx5e_channels_get_ptp_rqn(chs, &rqn))
			rqn = res->drop_rqn;

		err = mlx5e_rqt_redirect_direct(&res->ptp.rqt, rqn);
		if (err)
			mlx5_core_warn(res->mdev, "Failed to redirect direct RQT %#x to RQ %#x (PTP): err = %d\n",
				       mlx5e_rqt_get_rqtn(&res->ptp.rqt),
				       rqn, err);
	}
}

void mlx5e_rx_res_channels_deactivate(struct mlx5e_rx_res *res)
{
	unsigned int ix;
	int err;

	mlx5e_rx_res_rss_disable(res);

	for (ix = 0; ix < res->max_nch; ix++) {
		err = mlx5e_rqt_redirect_direct(&res->channels[ix].direct_rqt, res->drop_rqn);
		if (err)
			mlx5_core_warn(res->mdev, "Failed to redirect direct RQT %#x to drop RQ %#x (channel %u): err = %d\n",
				       mlx5e_rqt_get_rqtn(&res->channels[ix].direct_rqt),
				       res->drop_rqn, ix, err);

		if (!(res->features & MLX5E_RX_RES_FEATURE_XSK))
			continue;

		err = mlx5e_rqt_redirect_direct(&res->channels[ix].xsk_rqt, res->drop_rqn);
		if (err)
			mlx5_core_warn(res->mdev, "Failed to redirect XSK RQT %#x to drop RQ %#x (channel %u): err = %d\n",
				       mlx5e_rqt_get_rqtn(&res->channels[ix].xsk_rqt),
				       res->drop_rqn, ix, err);
	}

	if (res->features & MLX5E_RX_RES_FEATURE_PTP) {
		err = mlx5e_rqt_redirect_direct(&res->ptp.rqt, res->drop_rqn);
		if (err)
			mlx5_core_warn(res->mdev, "Failed to redirect direct RQT %#x to drop RQ %#x (PTP): err = %d\n",
				       mlx5e_rqt_get_rqtn(&res->ptp.rqt),
				       res->drop_rqn, err);
	}
}

int mlx5e_rx_res_xsk_activate(struct mlx5e_rx_res *res, struct mlx5e_channels *chs,
			      unsigned int ix)
{
	u32 rqn;
	int err;

	if (!mlx5e_channels_get_xsk_rqn(chs, ix, &rqn))
		return -EINVAL;

	err = mlx5e_rqt_redirect_direct(&res->channels[ix].xsk_rqt, rqn);
	if (err)
		mlx5_core_warn(res->mdev, "Failed to redirect XSK RQT %#x to XSK RQ %#x (channel %u): err = %d\n",
			       mlx5e_rqt_get_rqtn(&res->channels[ix].xsk_rqt),
			       rqn, ix, err);
	return err;
}

int mlx5e_rx_res_xsk_deactivate(struct mlx5e_rx_res *res, unsigned int ix)
{
	int err;

	err = mlx5e_rqt_redirect_direct(&res->channels[ix].xsk_rqt, res->drop_rqn);
	if (err)
		mlx5_core_warn(res->mdev, "Failed to redirect XSK RQT %#x to drop RQ %#x (channel %u): err = %d\n",
			       mlx5e_rqt_get_rqtn(&res->channels[ix].xsk_rqt),
			       res->drop_rqn, ix, err);
	return err;
}

int mlx5e_rx_res_packet_merge_set_param(struct mlx5e_rx_res *res,
					struct mlx5e_packet_merge_param *pkt_merge_param)
{
	struct mlx5e_tir_builder *builder;
	int err, final_err;
	unsigned int ix;

	builder = mlx5e_tir_builder_alloc(true);
	if (!builder)
		return -ENOMEM;

	down_write(&res->pkt_merge_param_sem);
	res->pkt_merge_param = *pkt_merge_param;

	mlx5e_tir_builder_build_packet_merge(builder, pkt_merge_param);

	final_err = 0;

	for (ix = 0; ix < MLX5E_MAX_NUM_RSS; ix++) {
		struct mlx5e_rss *rss = res->rss[ix];

		if (!rss)
			continue;

		err = mlx5e_rss_packet_merge_set_param(rss, pkt_merge_param);
		if (err)
			final_err = final_err ? : err;
	}

	for (ix = 0; ix < res->max_nch; ix++) {
		err = mlx5e_tir_modify(&res->channels[ix].direct_tir, builder);
		if (err) {
			mlx5_core_warn(res->mdev, "Failed to update packet merge state of direct TIR %#x for channel %u: err = %d\n",
				       mlx5e_tir_get_tirn(&res->channels[ix].direct_tir), ix, err);
			if (!final_err)
				final_err = err;
		}
	}

	up_write(&res->pkt_merge_param_sem);
	mlx5e_tir_builder_free(builder);
	return final_err;
}

struct mlx5e_rss_params_hash mlx5e_rx_res_get_current_hash(struct mlx5e_rx_res *res)
{
	return mlx5e_rss_get_hash(res->rss[0]);
}

int mlx5e_rx_res_tls_tir_create(struct mlx5e_rx_res *res, unsigned int rxq,
				struct mlx5e_tir *tir)
{
	bool inner_ft_support = res->features & MLX5E_RX_RES_FEATURE_INNER_FT;
	struct mlx5e_tir_builder *builder;
	u32 rqtn;
	int err;

	builder = mlx5e_tir_builder_alloc(false);
	if (!builder)
		return -ENOMEM;

	rqtn = mlx5e_rx_res_get_rqtn_direct(res, rxq);

	mlx5e_tir_builder_build_rqt(builder, res->mdev->mlx5e_res.hw_objs.td.tdn, rqtn,
				    inner_ft_support);
	mlx5e_tir_builder_build_direct(builder);
	mlx5e_tir_builder_build_tls(builder);
	down_read(&res->pkt_merge_param_sem);
	mlx5e_tir_builder_build_packet_merge(builder, &res->pkt_merge_param);
	err = mlx5e_tir_init(tir, builder, res->mdev, false);
	up_read(&res->pkt_merge_param_sem);

	mlx5e_tir_builder_free(builder);

	return err;
}<|MERGE_RESOLUTION|>--- conflicted
+++ resolved
@@ -37,10 +37,6 @@
 /* API for rx_res_rss_* */
 
 static int mlx5e_rx_res_rss_init_def(struct mlx5e_rx_res *res,
-<<<<<<< HEAD
-				     const struct mlx5e_packet_merge_param *init_pkt_merge_param,
-=======
->>>>>>> 754e0b0e
 				     unsigned int init_nch)
 {
 	bool inner_ft_support = res->features & MLX5E_RX_RES_FEATURE_INNER_FT;
@@ -55,11 +51,7 @@
 		return -ENOMEM;
 
 	err = mlx5e_rss_init(rss, res->mdev, inner_ft_support, res->drop_rqn,
-<<<<<<< HEAD
-			     init_pkt_merge_param);
-=======
 			     &res->pkt_merge_param);
->>>>>>> 754e0b0e
 	if (err)
 		goto err_rss_free;
 
@@ -284,12 +276,7 @@
 	return kvzalloc(sizeof(struct mlx5e_rx_res), GFP_KERNEL);
 }
 
-<<<<<<< HEAD
-static int mlx5e_rx_res_channels_init(struct mlx5e_rx_res *res,
-				      const struct mlx5e_packet_merge_param *init_pkt_merge_param)
-=======
 static int mlx5e_rx_res_channels_init(struct mlx5e_rx_res *res)
->>>>>>> 754e0b0e
 {
 	bool inner_ft_support = res->features & MLX5E_RX_RES_FEATURE_INNER_FT;
 	struct mlx5e_tir_builder *builder;
@@ -320,11 +307,7 @@
 		mlx5e_tir_builder_build_rqt(builder, res->mdev->mlx5e_res.hw_objs.td.tdn,
 					    mlx5e_rqt_get_rqtn(&res->channels[ix].direct_rqt),
 					    inner_ft_support);
-<<<<<<< HEAD
-		mlx5e_tir_builder_build_packet_merge(builder, init_pkt_merge_param);
-=======
 		mlx5e_tir_builder_build_packet_merge(builder, &res->pkt_merge_param);
->>>>>>> 754e0b0e
 		mlx5e_tir_builder_build_direct(builder);
 
 		err = mlx5e_tir_init(&res->channels[ix].direct_tir, builder, res->mdev, true);
@@ -354,11 +337,7 @@
 		mlx5e_tir_builder_build_rqt(builder, res->mdev->mlx5e_res.hw_objs.td.tdn,
 					    mlx5e_rqt_get_rqtn(&res->channels[ix].xsk_rqt),
 					    inner_ft_support);
-<<<<<<< HEAD
-		mlx5e_tir_builder_build_packet_merge(builder, init_pkt_merge_param);
-=======
 		mlx5e_tir_builder_build_packet_merge(builder, &res->pkt_merge_param);
->>>>>>> 754e0b0e
 		mlx5e_tir_builder_build_direct(builder);
 
 		err = mlx5e_tir_init(&res->channels[ix].xsk_tir, builder, res->mdev, true);
@@ -473,19 +452,11 @@
 	res->pkt_merge_param = *init_pkt_merge_param;
 	init_rwsem(&res->pkt_merge_param_sem);
 
-<<<<<<< HEAD
-	err = mlx5e_rx_res_rss_init_def(res, init_pkt_merge_param, init_nch);
+	err = mlx5e_rx_res_rss_init_def(res, init_nch);
 	if (err)
 		goto err_out;
 
-	err = mlx5e_rx_res_channels_init(res, init_pkt_merge_param);
-=======
-	err = mlx5e_rx_res_rss_init_def(res, init_nch);
-	if (err)
-		goto err_out;
-
 	err = mlx5e_rx_res_channels_init(res);
->>>>>>> 754e0b0e
 	if (err)
 		goto err_rss_destroy;
 
