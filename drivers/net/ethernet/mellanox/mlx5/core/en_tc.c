--- conflicted
+++ resolved
@@ -713,13 +713,6 @@
 		return -ENOMEM;
 
 	*out_n = n;
-<<<<<<< HEAD
-	*out_dev = rt->dst.dev;
-=======
-	*saddr = fl4->saddr;
-	*out_ttl = ttl;
->>>>>>> 6d04dfc8
-
 	return 0;
 }
 
