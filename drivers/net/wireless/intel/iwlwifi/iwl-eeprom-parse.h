--- conflicted
+++ resolved
@@ -98,10 +98,7 @@
 	s8 max_tx_pwr_half_dbm;
 
 	bool lar_enabled;
-<<<<<<< HEAD
-=======
 	bool vht160_supported;
->>>>>>> 52776a70
 	struct ieee80211_supported_band bands[NUM_NL80211_BANDS];
 	struct ieee80211_channel channels[];
 };
