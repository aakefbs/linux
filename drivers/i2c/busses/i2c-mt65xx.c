--- conflicted
+++ resolved
@@ -481,13 +481,10 @@
 	u16 control_reg;
 	u16 intr_stat_reg;
 
-<<<<<<< HEAD
-=======
 	mtk_i2c_writew(i2c, I2C_CHN_CLR_FLAG, OFFSET_START);
 	intr_stat_reg = mtk_i2c_readw(i2c, OFFSET_INTR_STAT);
 	mtk_i2c_writew(i2c, intr_stat_reg, OFFSET_INTR_STAT);
 
->>>>>>> 8e0eb2fb
 	if (i2c->dev_comp->apdma_sync) {
 		writel(I2C_DMA_WARM_RST, i2c->pdmabase + OFFSET_RST);
 		udelay(10);
