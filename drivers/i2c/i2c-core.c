--- conflicted
+++ resolved
@@ -256,14 +256,10 @@
 
 	acpi_dev_pm_attach(&client->dev, true);
 	status = driver->probe(client, i2c_match_id(driver->id_table, client));
-	if (status)
+	if (status) {
 		i2c_set_clientdata(client, NULL);
-<<<<<<< HEAD
 		acpi_dev_pm_detach(&client->dev, true);
 	}
-=======
-
->>>>>>> cfff1f4a
 	return status;
 }
 
@@ -286,12 +282,7 @@
 	}
 	if (status == 0)
 		i2c_set_clientdata(client, NULL);
-<<<<<<< HEAD
-	}
 	acpi_dev_pm_detach(&client->dev, true);
-=======
-
->>>>>>> cfff1f4a
 	return status;
 }
 
