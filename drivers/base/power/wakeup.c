--- conflicted
+++ resolved
@@ -257,11 +257,7 @@
 	if (!!dev->power.can_wakeup == !!capable)
 		return;
 
-<<<<<<< HEAD
-	if (device_is_registered(dev)) {
-=======
 	if (device_is_registered(dev) && !list_empty(&dev->power.entry)) {
->>>>>>> d762f438
 		if (capable) {
 			if (wakeup_sysfs_add(dev))
 				return;
