--- conflicted
+++ resolved
@@ -922,19 +922,6 @@
 	uint8_t usb4_topology_id[DPCD_USB4_TOPOLOGY_ID_LEN];
 };
 
-<<<<<<< HEAD
-#ifndef DP_DFP_CAPABILITY_EXTENSION_SUPPORT
-#define DP_DFP_CAPABILITY_EXTENSION_SUPPORT		0x0A3
-#endif
-#ifndef DP_TEST_264BIT_CUSTOM_PATTERN_7_0
-#define DP_TEST_264BIT_CUSTOM_PATTERN_7_0		0X2230
-#endif
-#ifndef DP_TEST_264BIT_CUSTOM_PATTERN_263_256
-#define DP_TEST_264BIT_CUSTOM_PATTERN_263_256		0X2250
-#endif
-
-=======
->>>>>>> 0c383648
 union dp_main_line_channel_coding_cap {
 	struct {
 		uint8_t DP_8b_10b_SUPPORTED	:1;
@@ -1240,12 +1227,7 @@
 		unsigned char FREESYNC_PANEL_REPLAY_MODE              :1;
 		unsigned char TIMING_DESYNC_ERROR_VERIFICATION        :1;
 		unsigned char STATE_TRANSITION_ERROR_DETECTION        :1;
-<<<<<<< HEAD
-		unsigned char RESERVED0                               :1;
-		unsigned char RESERVED1                               :4;
-=======
 		unsigned char RESERVED                                :5;
->>>>>>> 0c383648
 	} bits;
 	unsigned char raw;
 };
