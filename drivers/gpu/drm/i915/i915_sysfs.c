--- conflicted
+++ resolved
@@ -268,9 +268,6 @@
 
 	device_remove_bin_file(kdev,  &dpf_attrs_1);
 	device_remove_bin_file(kdev,  &dpf_attrs);
-<<<<<<< HEAD
-=======
 
 	kobject_put(dev_priv->sysfs_gt);
->>>>>>> a0696856
 }