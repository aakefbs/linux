// SPDX-License-Identifier: GPL-2.0-only
/*
 * Copyright (c) 2016-2018, The Linux Foundation. All rights reserved.
 * Copyright (C) 2013 Red Hat
 * Author: Rob Clark <robdclark@gmail.com>
 */

#include <linux/dma-mapping.h>
#include <linux/kthread.h>
#include <linux/uaccess.h>
#include <uapi/linux/sched/types.h>

#include <drm/drm_drv.h>
#include <drm/drm_file.h>
#include <drm/drm_ioctl.h>
#include <drm/drm_irq.h>
#include <drm/drm_prime.h>
#include <drm/drm_of.h>
#include <drm/drm_vblank.h>

#include "msm_drv.h"
#include "msm_debugfs.h"
#include "msm_fence.h"
#include "msm_gem.h"
#include "msm_gpu.h"
#include "msm_kms.h"
#include "adreno/adreno_gpu.h"

/*
 * MSM driver version:
 * - 1.0.0 - initial interface
 * - 1.1.0 - adds madvise, and support for submits with > 4 cmd buffers
 * - 1.2.0 - adds explicit fence support for submit ioctl
 * - 1.3.0 - adds GMEM_BASE + NR_RINGS params, SUBMITQUEUE_NEW +
 *           SUBMITQUEUE_CLOSE ioctls, and MSM_INFO_IOVA flag for
 *           MSM_GEM_INFO ioctl.
 * - 1.4.0 - softpin, MSM_RELOC_BO_DUMP, and GEM_INFO support to set/get
 *           GEM object's debug name
 * - 1.5.0 - Add SUBMITQUERY_QUERY ioctl
 */
#define MSM_VERSION_MAJOR	1
#define MSM_VERSION_MINOR	5
#define MSM_VERSION_PATCHLEVEL	0

static const struct drm_mode_config_funcs mode_config_funcs = {
	.fb_create = msm_framebuffer_create,
	.output_poll_changed = drm_fb_helper_output_poll_changed,
	.atomic_check = drm_atomic_helper_check,
	.atomic_commit = drm_atomic_helper_commit,
};

static const struct drm_mode_config_helper_funcs mode_config_helper_funcs = {
	.atomic_commit_tail = msm_atomic_commit_tail,
};

#ifdef CONFIG_DRM_MSM_REGISTER_LOGGING
static bool reglog = false;
MODULE_PARM_DESC(reglog, "Enable register read/write logging");
module_param(reglog, bool, 0600);
#else
#define reglog 0
#endif

#ifdef CONFIG_DRM_FBDEV_EMULATION
static bool fbdev = true;
MODULE_PARM_DESC(fbdev, "Enable fbdev compat layer");
module_param(fbdev, bool, 0600);
#endif

static char *vram = "16m";
MODULE_PARM_DESC(vram, "Configure VRAM size (for devices without IOMMU/GPUMMU)");
module_param(vram, charp, 0);

bool dumpstate = false;
MODULE_PARM_DESC(dumpstate, "Dump KMS state on errors");
module_param(dumpstate, bool, 0600);

static bool modeset = true;
MODULE_PARM_DESC(modeset, "Use kernel modesetting [KMS] (1=on (default), 0=disable)");
module_param(modeset, bool, 0600);

/*
 * Util/helpers:
 */

struct clk *msm_clk_bulk_get_clock(struct clk_bulk_data *bulk, int count,
		const char *name)
{
	int i;
	char n[32];

	snprintf(n, sizeof(n), "%s_clk", name);

	for (i = 0; bulk && i < count; i++) {
		if (!strcmp(bulk[i].id, name) || !strcmp(bulk[i].id, n))
			return bulk[i].clk;
	}


	return NULL;
}

struct clk *msm_clk_get(struct platform_device *pdev, const char *name)
{
	struct clk *clk;
	char name2[32];

	clk = devm_clk_get(&pdev->dev, name);
	if (!IS_ERR(clk) || PTR_ERR(clk) == -EPROBE_DEFER)
		return clk;

	snprintf(name2, sizeof(name2), "%s_clk", name);

	clk = devm_clk_get(&pdev->dev, name2);
	if (!IS_ERR(clk))
		dev_warn(&pdev->dev, "Using legacy clk name binding.  Use "
				"\"%s\" instead of \"%s\"\n", name, name2);

	return clk;
}

void __iomem *msm_ioremap(struct platform_device *pdev, const char *name,
		const char *dbgname)
{
	struct resource *res;
	unsigned long size;
	void __iomem *ptr;

	if (name)
		res = platform_get_resource_byname(pdev, IORESOURCE_MEM, name);
	else
		res = platform_get_resource(pdev, IORESOURCE_MEM, 0);

	if (!res) {
		DRM_DEV_ERROR(&pdev->dev, "failed to get memory resource: %s\n", name);
		return ERR_PTR(-EINVAL);
	}

	size = resource_size(res);

	ptr = devm_ioremap(&pdev->dev, res->start, size);
	if (!ptr) {
		DRM_DEV_ERROR(&pdev->dev, "failed to ioremap: %s\n", name);
		return ERR_PTR(-ENOMEM);
	}

	if (reglog)
		printk(KERN_DEBUG "IO:region %s %p %08lx\n", dbgname, ptr, size);

	return ptr;
}

void msm_writel(u32 data, void __iomem *addr)
{
	if (reglog)
		printk(KERN_DEBUG "IO:W %p %08x\n", addr, data);
	writel(data, addr);
}

u32 msm_readl(const void __iomem *addr)
{
	u32 val = readl(addr);
	if (reglog)
		pr_err("IO:R %p %08x\n", addr, val);
	return val;
}

struct msm_vblank_work {
	struct work_struct work;
	int crtc_id;
	bool enable;
	struct msm_drm_private *priv;
};

static void vblank_ctrl_worker(struct work_struct *work)
{
	struct msm_vblank_work *vbl_work = container_of(work,
						struct msm_vblank_work, work);
	struct msm_drm_private *priv = vbl_work->priv;
	struct msm_kms *kms = priv->kms;

	if (vbl_work->enable)
		kms->funcs->enable_vblank(kms, priv->crtcs[vbl_work->crtc_id]);
	else
		kms->funcs->disable_vblank(kms,	priv->crtcs[vbl_work->crtc_id]);

	kfree(vbl_work);
}

static int vblank_ctrl_queue_work(struct msm_drm_private *priv,
					int crtc_id, bool enable)
{
	struct msm_vblank_work *vbl_work;

	vbl_work = kzalloc(sizeof(*vbl_work), GFP_ATOMIC);
	if (!vbl_work)
		return -ENOMEM;

	INIT_WORK(&vbl_work->work, vblank_ctrl_worker);

	vbl_work->crtc_id = crtc_id;
	vbl_work->enable = enable;
	vbl_work->priv = priv;

	queue_work(priv->wq, &vbl_work->work);

	return 0;
}

static int msm_drm_uninit(struct device *dev)
{
	struct platform_device *pdev = to_platform_device(dev);
	struct drm_device *ddev = platform_get_drvdata(pdev);
	struct msm_drm_private *priv = ddev->dev_private;
	struct msm_kms *kms = priv->kms;
	struct msm_mdss *mdss = priv->mdss;
	int i;

	/*
	 * Shutdown the hw if we're far enough along where things might be on.
	 * If we run this too early, we'll end up panicking in any variety of
	 * places. Since we don't register the drm device until late in
	 * msm_drm_init, drm_dev->registered is used as an indicator that the
	 * shutdown will be successful.
	 */
	if (ddev->registered) {
		drm_dev_unregister(ddev);
		drm_atomic_helper_shutdown(ddev);
	}

	/* We must cancel and cleanup any pending vblank enable/disable
	 * work before drm_irq_uninstall() to avoid work re-enabling an
	 * irq after uninstall has disabled it.
	 */

	flush_workqueue(priv->wq);

	/* clean up event worker threads */
	for (i = 0; i < priv->num_crtcs; i++) {
		if (priv->event_thread[i].thread) {
			kthread_destroy_worker(&priv->event_thread[i].worker);
			priv->event_thread[i].thread = NULL;
		}
	}

	msm_gem_shrinker_cleanup(ddev);

	drm_kms_helper_poll_fini(ddev);

	msm_perf_debugfs_cleanup(priv);
	msm_rd_debugfs_cleanup(priv);

#ifdef CONFIG_DRM_FBDEV_EMULATION
	if (fbdev && priv->fbdev)
		msm_fbdev_free(ddev);
#endif

	drm_mode_config_cleanup(ddev);

	pm_runtime_get_sync(dev);
	drm_irq_uninstall(ddev);
	pm_runtime_put_sync(dev);

	if (kms && kms->funcs)
		kms->funcs->destroy(kms);

	if (priv->vram.paddr) {
		unsigned long attrs = DMA_ATTR_NO_KERNEL_MAPPING;
		drm_mm_takedown(&priv->vram.mm);
		dma_free_attrs(dev, priv->vram.size, NULL,
			       priv->vram.paddr, attrs);
	}

	component_unbind_all(dev, ddev);

	if (mdss && mdss->funcs)
		mdss->funcs->destroy(ddev);

	ddev->dev_private = NULL;
	drm_dev_put(ddev);

	destroy_workqueue(priv->wq);
	kfree(priv);

	return 0;
}

#define KMS_MDP4 4
#define KMS_MDP5 5
#define KMS_DPU  3

static int get_mdp_ver(struct platform_device *pdev)
{
	struct device *dev = &pdev->dev;

	return (int) (unsigned long) of_device_get_match_data(dev);
}

#include <linux/of_address.h>

bool msm_use_mmu(struct drm_device *dev)
{
	struct msm_drm_private *priv = dev->dev_private;

	/* a2xx comes with its own MMU */
	return priv->is_a2xx || iommu_present(&platform_bus_type);
}

static int msm_init_vram(struct drm_device *dev)
{
	struct msm_drm_private *priv = dev->dev_private;
	struct device_node *node;
	unsigned long size = 0;
	int ret = 0;

	/* In the device-tree world, we could have a 'memory-region'
	 * phandle, which gives us a link to our "vram".  Allocating
	 * is all nicely abstracted behind the dma api, but we need
	 * to know the entire size to allocate it all in one go. There
	 * are two cases:
	 *  1) device with no IOMMU, in which case we need exclusive
	 *     access to a VRAM carveout big enough for all gpu
	 *     buffers
	 *  2) device with IOMMU, but where the bootloader puts up
	 *     a splash screen.  In this case, the VRAM carveout
	 *     need only be large enough for fbdev fb.  But we need
	 *     exclusive access to the buffer to avoid the kernel
	 *     using those pages for other purposes (which appears
	 *     as corruption on screen before we have a chance to
	 *     load and do initial modeset)
	 */

	node = of_parse_phandle(dev->dev->of_node, "memory-region", 0);
	if (node) {
		struct resource r;
		ret = of_address_to_resource(node, 0, &r);
		of_node_put(node);
		if (ret)
			return ret;
		size = r.end - r.start;
		DRM_INFO("using VRAM carveout: %lx@%pa\n", size, &r.start);

		/* if we have no IOMMU, then we need to use carveout allocator.
		 * Grab the entire CMA chunk carved out in early startup in
		 * mach-msm:
		 */
	} else if (!msm_use_mmu(dev)) {
		DRM_INFO("using %s VRAM carveout\n", vram);
		size = memparse(vram, NULL);
	}

	if (size) {
		unsigned long attrs = 0;
		void *p;

		priv->vram.size = size;

		drm_mm_init(&priv->vram.mm, 0, (size >> PAGE_SHIFT) - 1);
		spin_lock_init(&priv->vram.lock);

		attrs |= DMA_ATTR_NO_KERNEL_MAPPING;
		attrs |= DMA_ATTR_WRITE_COMBINE;

		/* note that for no-kernel-mapping, the vaddr returned
		 * is bogus, but non-null if allocation succeeded:
		 */
		p = dma_alloc_attrs(dev->dev, size,
				&priv->vram.paddr, GFP_KERNEL, attrs);
		if (!p) {
			DRM_DEV_ERROR(dev->dev, "failed to allocate VRAM\n");
			priv->vram.paddr = 0;
			return -ENOMEM;
		}

		DRM_DEV_INFO(dev->dev, "VRAM: %08x->%08x\n",
				(uint32_t)priv->vram.paddr,
				(uint32_t)(priv->vram.paddr + size));
	}

	return ret;
}

static int msm_drm_init(struct device *dev, struct drm_driver *drv)
{
	struct platform_device *pdev = to_platform_device(dev);
	struct drm_device *ddev;
	struct msm_drm_private *priv;
	struct msm_kms *kms;
	struct msm_mdss *mdss;
	int ret, i;
	struct sched_param param;

	ddev = drm_dev_alloc(drv, dev);
	if (IS_ERR(ddev)) {
		DRM_DEV_ERROR(dev, "failed to allocate drm_device\n");
		return PTR_ERR(ddev);
	}

	platform_set_drvdata(pdev, ddev);

	priv = kzalloc(sizeof(*priv), GFP_KERNEL);
	if (!priv) {
		ret = -ENOMEM;
		goto err_put_drm_dev;
	}

	ddev->dev_private = priv;
	priv->dev = ddev;

	switch (get_mdp_ver(pdev)) {
	case KMS_MDP5:
		ret = mdp5_mdss_init(ddev);
		break;
	case KMS_DPU:
		ret = dpu_mdss_init(ddev);
		break;
	default:
		ret = 0;
		break;
	}
	if (ret)
		goto err_free_priv;

	mdss = priv->mdss;

	priv->wq = alloc_ordered_workqueue("msm", 0);

	INIT_WORK(&priv->free_work, msm_gem_free_work);
	init_llist_head(&priv->free_list);

	INIT_LIST_HEAD(&priv->inactive_list);

	drm_mode_config_init(ddev);

	/* Bind all our sub-components: */
	ret = component_bind_all(dev, ddev);
	if (ret)
		goto err_destroy_mdss;

	ret = msm_init_vram(ddev);
	if (ret)
		goto err_msm_uninit;

	if (!dev->dma_parms) {
		dev->dma_parms = devm_kzalloc(dev, sizeof(*dev->dma_parms),
					      GFP_KERNEL);
<<<<<<< HEAD
		if (!dev->dma_parms)
			return -ENOMEM;
=======
		if (!dev->dma_parms) {
			ret = -ENOMEM;
			goto err_msm_uninit;
		}
>>>>>>> 04d5ce62
	}
	dma_set_max_seg_size(dev, DMA_BIT_MASK(32));

	msm_gem_shrinker_init(ddev);

	switch (get_mdp_ver(pdev)) {
	case KMS_MDP4:
		kms = mdp4_kms_init(ddev);
		priv->kms = kms;
		break;
	case KMS_MDP5:
		kms = mdp5_kms_init(ddev);
		break;
	case KMS_DPU:
		kms = dpu_kms_init(ddev);
		priv->kms = kms;
		break;
	default:
		/* valid only for the dummy headless case, where of_node=NULL */
		WARN_ON(dev->of_node);
		kms = NULL;
		break;
	}

	if (IS_ERR(kms)) {
		DRM_DEV_ERROR(dev, "failed to load kms\n");
		ret = PTR_ERR(kms);
		priv->kms = NULL;
		goto err_msm_uninit;
	}

	/* Enable normalization of plane zpos */
	ddev->mode_config.normalize_zpos = true;

	if (kms) {
		kms->dev = ddev;
		ret = kms->funcs->hw_init(kms);
		if (ret) {
			DRM_DEV_ERROR(dev, "kms hw init failed: %d\n", ret);
			goto err_msm_uninit;
		}
	}

	ddev->mode_config.funcs = &mode_config_funcs;
	ddev->mode_config.helper_private = &mode_config_helper_funcs;

	/**
	 * this priority was found during empiric testing to have appropriate
	 * realtime scheduling to process display updates and interact with
	 * other real time and normal priority task
	 */
	param.sched_priority = 16;
	for (i = 0; i < priv->num_crtcs; i++) {
		/* initialize event thread */
		priv->event_thread[i].crtc_id = priv->crtcs[i]->base.id;
		kthread_init_worker(&priv->event_thread[i].worker);
		priv->event_thread[i].dev = ddev;
		priv->event_thread[i].thread =
			kthread_run(kthread_worker_fn,
				&priv->event_thread[i].worker,
				"crtc_event:%d", priv->event_thread[i].crtc_id);
		if (IS_ERR(priv->event_thread[i].thread)) {
			DRM_DEV_ERROR(dev, "failed to create crtc_event kthread\n");
			priv->event_thread[i].thread = NULL;
			goto err_msm_uninit;
		}

		ret = sched_setscheduler(priv->event_thread[i].thread,
					 SCHED_FIFO, &param);
		if (ret)
			dev_warn(dev, "event_thread set priority failed:%d\n",
				 ret);
	}

	ret = drm_vblank_init(ddev, priv->num_crtcs);
	if (ret < 0) {
		DRM_DEV_ERROR(dev, "failed to initialize vblank\n");
		goto err_msm_uninit;
	}

	if (kms) {
		pm_runtime_get_sync(dev);
		ret = drm_irq_install(ddev, kms->irq);
		pm_runtime_put_sync(dev);
		if (ret < 0) {
			DRM_DEV_ERROR(dev, "failed to install IRQ handler\n");
			goto err_msm_uninit;
		}
	}

	ret = drm_dev_register(ddev, 0);
	if (ret)
		goto err_msm_uninit;

	drm_mode_config_reset(ddev);

#ifdef CONFIG_DRM_FBDEV_EMULATION
	if (kms && fbdev)
		priv->fbdev = msm_fbdev_init(ddev);
#endif

	ret = msm_debugfs_late_init(ddev);
	if (ret)
		goto err_msm_uninit;

	drm_kms_helper_poll_init(ddev);

	return 0;

err_msm_uninit:
	msm_drm_uninit(dev);
	return ret;
err_destroy_mdss:
	if (mdss && mdss->funcs)
		mdss->funcs->destroy(ddev);
err_free_priv:
	kfree(priv);
err_put_drm_dev:
	drm_dev_put(ddev);
	return ret;
}

/*
 * DRM operations:
 */

static void load_gpu(struct drm_device *dev)
{
	static DEFINE_MUTEX(init_lock);
	struct msm_drm_private *priv = dev->dev_private;

	mutex_lock(&init_lock);

	if (!priv->gpu)
		priv->gpu = adreno_load_gpu(dev);

	mutex_unlock(&init_lock);
}

static int context_init(struct drm_device *dev, struct drm_file *file)
{
	struct msm_drm_private *priv = dev->dev_private;
	struct msm_file_private *ctx;

	ctx = kzalloc(sizeof(*ctx), GFP_KERNEL);
	if (!ctx)
		return -ENOMEM;

	msm_submitqueue_init(dev, ctx);

	ctx->aspace = priv->gpu ? priv->gpu->aspace : NULL;
	file->driver_priv = ctx;

	return 0;
}

static int msm_open(struct drm_device *dev, struct drm_file *file)
{
	/* For now, load gpu on open.. to avoid the requirement of having
	 * firmware in the initrd.
	 */
	load_gpu(dev);

	return context_init(dev, file);
}

static void context_close(struct msm_file_private *ctx)
{
	msm_submitqueue_close(ctx);
	kfree(ctx);
}

static void msm_postclose(struct drm_device *dev, struct drm_file *file)
{
	struct msm_drm_private *priv = dev->dev_private;
	struct msm_file_private *ctx = file->driver_priv;

	mutex_lock(&dev->struct_mutex);
	if (ctx == priv->lastctx)
		priv->lastctx = NULL;
	mutex_unlock(&dev->struct_mutex);

	context_close(ctx);
}

static irqreturn_t msm_irq(int irq, void *arg)
{
	struct drm_device *dev = arg;
	struct msm_drm_private *priv = dev->dev_private;
	struct msm_kms *kms = priv->kms;
	BUG_ON(!kms);
	return kms->funcs->irq(kms);
}

static void msm_irq_preinstall(struct drm_device *dev)
{
	struct msm_drm_private *priv = dev->dev_private;
	struct msm_kms *kms = priv->kms;
	BUG_ON(!kms);
	kms->funcs->irq_preinstall(kms);
}

static int msm_irq_postinstall(struct drm_device *dev)
{
	struct msm_drm_private *priv = dev->dev_private;
	struct msm_kms *kms = priv->kms;
	BUG_ON(!kms);

	if (kms->funcs->irq_postinstall)
		return kms->funcs->irq_postinstall(kms);

	return 0;
}

static void msm_irq_uninstall(struct drm_device *dev)
{
	struct msm_drm_private *priv = dev->dev_private;
	struct msm_kms *kms = priv->kms;
	BUG_ON(!kms);
	kms->funcs->irq_uninstall(kms);
}

int msm_crtc_enable_vblank(struct drm_crtc *crtc)
{
	struct drm_device *dev = crtc->dev;
	unsigned int pipe = crtc->index;
	struct msm_drm_private *priv = dev->dev_private;
	struct msm_kms *kms = priv->kms;
	if (!kms)
		return -ENXIO;
	DBG("dev=%p, crtc=%u", dev, pipe);
	return vblank_ctrl_queue_work(priv, pipe, true);
}

void msm_crtc_disable_vblank(struct drm_crtc *crtc)
{
	struct drm_device *dev = crtc->dev;
	unsigned int pipe = crtc->index;
	struct msm_drm_private *priv = dev->dev_private;
	struct msm_kms *kms = priv->kms;
	if (!kms)
		return;
	DBG("dev=%p, crtc=%u", dev, pipe);
	vblank_ctrl_queue_work(priv, pipe, false);
}

/*
 * DRM ioctls:
 */

static int msm_ioctl_get_param(struct drm_device *dev, void *data,
		struct drm_file *file)
{
	struct msm_drm_private *priv = dev->dev_private;
	struct drm_msm_param *args = data;
	struct msm_gpu *gpu;

	/* for now, we just have 3d pipe.. eventually this would need to
	 * be more clever to dispatch to appropriate gpu module:
	 */
	if (args->pipe != MSM_PIPE_3D0)
		return -EINVAL;

	gpu = priv->gpu;

	if (!gpu)
		return -ENXIO;

	return gpu->funcs->get_param(gpu, args->param, &args->value);
}

static int msm_ioctl_gem_new(struct drm_device *dev, void *data,
		struct drm_file *file)
{
	struct drm_msm_gem_new *args = data;

	if (args->flags & ~MSM_BO_FLAGS) {
		DRM_ERROR("invalid flags: %08x\n", args->flags);
		return -EINVAL;
	}

	return msm_gem_new_handle(dev, file, args->size,
			args->flags, &args->handle, NULL);
}

static inline ktime_t to_ktime(struct drm_msm_timespec timeout)
{
	return ktime_set(timeout.tv_sec, timeout.tv_nsec);
}

static int msm_ioctl_gem_cpu_prep(struct drm_device *dev, void *data,
		struct drm_file *file)
{
	struct drm_msm_gem_cpu_prep *args = data;
	struct drm_gem_object *obj;
	ktime_t timeout = to_ktime(args->timeout);
	int ret;

	if (args->op & ~MSM_PREP_FLAGS) {
		DRM_ERROR("invalid op: %08x\n", args->op);
		return -EINVAL;
	}

	obj = drm_gem_object_lookup(file, args->handle);
	if (!obj)
		return -ENOENT;

	ret = msm_gem_cpu_prep(obj, args->op, &timeout);

	drm_gem_object_put_unlocked(obj);

	return ret;
}

static int msm_ioctl_gem_cpu_fini(struct drm_device *dev, void *data,
		struct drm_file *file)
{
	struct drm_msm_gem_cpu_fini *args = data;
	struct drm_gem_object *obj;
	int ret;

	obj = drm_gem_object_lookup(file, args->handle);
	if (!obj)
		return -ENOENT;

	ret = msm_gem_cpu_fini(obj);

	drm_gem_object_put_unlocked(obj);

	return ret;
}

static int msm_ioctl_gem_info_iova(struct drm_device *dev,
		struct drm_gem_object *obj, uint64_t *iova)
{
	struct msm_drm_private *priv = dev->dev_private;

	if (!priv->gpu)
		return -EINVAL;

	/*
	 * Don't pin the memory here - just get an address so that userspace can
	 * be productive
	 */
	return msm_gem_get_iova(obj, priv->gpu->aspace, iova);
}

static int msm_ioctl_gem_info(struct drm_device *dev, void *data,
		struct drm_file *file)
{
	struct drm_msm_gem_info *args = data;
	struct drm_gem_object *obj;
	struct msm_gem_object *msm_obj;
	int i, ret = 0;

	if (args->pad)
		return -EINVAL;

	switch (args->info) {
	case MSM_INFO_GET_OFFSET:
	case MSM_INFO_GET_IOVA:
		/* value returned as immediate, not pointer, so len==0: */
		if (args->len)
			return -EINVAL;
		break;
	case MSM_INFO_SET_NAME:
	case MSM_INFO_GET_NAME:
		break;
	default:
		return -EINVAL;
	}

	obj = drm_gem_object_lookup(file, args->handle);
	if (!obj)
		return -ENOENT;

	msm_obj = to_msm_bo(obj);

	switch (args->info) {
	case MSM_INFO_GET_OFFSET:
		args->value = msm_gem_mmap_offset(obj);
		break;
	case MSM_INFO_GET_IOVA:
		ret = msm_ioctl_gem_info_iova(dev, obj, &args->value);
		break;
	case MSM_INFO_SET_NAME:
		/* length check should leave room for terminating null: */
		if (args->len >= sizeof(msm_obj->name)) {
			ret = -EINVAL;
			break;
		}
		if (copy_from_user(msm_obj->name, u64_to_user_ptr(args->value),
				   args->len)) {
			msm_obj->name[0] = '\0';
			ret = -EFAULT;
			break;
		}
		msm_obj->name[args->len] = '\0';
		for (i = 0; i < args->len; i++) {
			if (!isprint(msm_obj->name[i])) {
				msm_obj->name[i] = '\0';
				break;
			}
		}
		break;
	case MSM_INFO_GET_NAME:
		if (args->value && (args->len < strlen(msm_obj->name))) {
			ret = -EINVAL;
			break;
		}
		args->len = strlen(msm_obj->name);
		if (args->value) {
			if (copy_to_user(u64_to_user_ptr(args->value),
					 msm_obj->name, args->len))
				ret = -EFAULT;
		}
		break;
	}

	drm_gem_object_put_unlocked(obj);

	return ret;
}

static int msm_ioctl_wait_fence(struct drm_device *dev, void *data,
		struct drm_file *file)
{
	struct msm_drm_private *priv = dev->dev_private;
	struct drm_msm_wait_fence *args = data;
	ktime_t timeout = to_ktime(args->timeout);
	struct msm_gpu_submitqueue *queue;
	struct msm_gpu *gpu = priv->gpu;
	int ret;

	if (args->pad) {
		DRM_ERROR("invalid pad: %08x\n", args->pad);
		return -EINVAL;
	}

	if (!gpu)
		return 0;

	queue = msm_submitqueue_get(file->driver_priv, args->queueid);
	if (!queue)
		return -ENOENT;

	ret = msm_wait_fence(gpu->rb[queue->prio]->fctx, args->fence, &timeout,
		true);

	msm_submitqueue_put(queue);
	return ret;
}

static int msm_ioctl_gem_madvise(struct drm_device *dev, void *data,
		struct drm_file *file)
{
	struct drm_msm_gem_madvise *args = data;
	struct drm_gem_object *obj;
	int ret;

	switch (args->madv) {
	case MSM_MADV_DONTNEED:
	case MSM_MADV_WILLNEED:
		break;
	default:
		return -EINVAL;
	}

	ret = mutex_lock_interruptible(&dev->struct_mutex);
	if (ret)
		return ret;

	obj = drm_gem_object_lookup(file, args->handle);
	if (!obj) {
		ret = -ENOENT;
		goto unlock;
	}

	ret = msm_gem_madvise(obj, args->madv);
	if (ret >= 0) {
		args->retained = ret;
		ret = 0;
	}

	drm_gem_object_put(obj);

unlock:
	mutex_unlock(&dev->struct_mutex);
	return ret;
}


static int msm_ioctl_submitqueue_new(struct drm_device *dev, void *data,
		struct drm_file *file)
{
	struct drm_msm_submitqueue *args = data;

	if (args->flags & ~MSM_SUBMITQUEUE_FLAGS)
		return -EINVAL;

	return msm_submitqueue_create(dev, file->driver_priv, args->prio,
		args->flags, &args->id);
}

static int msm_ioctl_submitqueue_query(struct drm_device *dev, void *data,
		struct drm_file *file)
{
	return msm_submitqueue_query(dev, file->driver_priv, data);
}

static int msm_ioctl_submitqueue_close(struct drm_device *dev, void *data,
		struct drm_file *file)
{
	u32 id = *(u32 *) data;

	return msm_submitqueue_remove(file->driver_priv, id);
}

static const struct drm_ioctl_desc msm_ioctls[] = {
	DRM_IOCTL_DEF_DRV(MSM_GET_PARAM,    msm_ioctl_get_param,    DRM_RENDER_ALLOW),
	DRM_IOCTL_DEF_DRV(MSM_GEM_NEW,      msm_ioctl_gem_new,      DRM_RENDER_ALLOW),
	DRM_IOCTL_DEF_DRV(MSM_GEM_INFO,     msm_ioctl_gem_info,     DRM_RENDER_ALLOW),
	DRM_IOCTL_DEF_DRV(MSM_GEM_CPU_PREP, msm_ioctl_gem_cpu_prep, DRM_RENDER_ALLOW),
	DRM_IOCTL_DEF_DRV(MSM_GEM_CPU_FINI, msm_ioctl_gem_cpu_fini, DRM_RENDER_ALLOW),
	DRM_IOCTL_DEF_DRV(MSM_GEM_SUBMIT,   msm_ioctl_gem_submit,   DRM_RENDER_ALLOW),
	DRM_IOCTL_DEF_DRV(MSM_WAIT_FENCE,   msm_ioctl_wait_fence,   DRM_RENDER_ALLOW),
	DRM_IOCTL_DEF_DRV(MSM_GEM_MADVISE,  msm_ioctl_gem_madvise,  DRM_RENDER_ALLOW),
	DRM_IOCTL_DEF_DRV(MSM_SUBMITQUEUE_NEW,   msm_ioctl_submitqueue_new,   DRM_RENDER_ALLOW),
	DRM_IOCTL_DEF_DRV(MSM_SUBMITQUEUE_CLOSE, msm_ioctl_submitqueue_close, DRM_RENDER_ALLOW),
	DRM_IOCTL_DEF_DRV(MSM_SUBMITQUEUE_QUERY, msm_ioctl_submitqueue_query, DRM_RENDER_ALLOW),
};

static const struct vm_operations_struct vm_ops = {
	.fault = msm_gem_fault,
	.open = drm_gem_vm_open,
	.close = drm_gem_vm_close,
};

static const struct file_operations fops = {
	.owner              = THIS_MODULE,
	.open               = drm_open,
	.release            = drm_release,
	.unlocked_ioctl     = drm_ioctl,
	.compat_ioctl       = drm_compat_ioctl,
	.poll               = drm_poll,
	.read               = drm_read,
	.llseek             = no_llseek,
	.mmap               = msm_gem_mmap,
};

static struct drm_driver msm_driver = {
	.driver_features    = DRIVER_GEM |
				DRIVER_RENDER |
				DRIVER_ATOMIC |
				DRIVER_MODESET,
	.open               = msm_open,
	.postclose           = msm_postclose,
	.lastclose          = drm_fb_helper_lastclose,
	.irq_handler        = msm_irq,
	.irq_preinstall     = msm_irq_preinstall,
	.irq_postinstall    = msm_irq_postinstall,
	.irq_uninstall      = msm_irq_uninstall,
	.gem_free_object_unlocked = msm_gem_free_object,
	.gem_vm_ops         = &vm_ops,
	.dumb_create        = msm_gem_dumb_create,
	.dumb_map_offset    = msm_gem_dumb_map_offset,
	.prime_handle_to_fd = drm_gem_prime_handle_to_fd,
	.prime_fd_to_handle = drm_gem_prime_fd_to_handle,
	.gem_prime_pin      = msm_gem_prime_pin,
	.gem_prime_unpin    = msm_gem_prime_unpin,
	.gem_prime_get_sg_table = msm_gem_prime_get_sg_table,
	.gem_prime_import_sg_table = msm_gem_prime_import_sg_table,
	.gem_prime_vmap     = msm_gem_prime_vmap,
	.gem_prime_vunmap   = msm_gem_prime_vunmap,
	.gem_prime_mmap     = msm_gem_prime_mmap,
#ifdef CONFIG_DEBUG_FS
	.debugfs_init       = msm_debugfs_init,
#endif
	.ioctls             = msm_ioctls,
	.num_ioctls         = ARRAY_SIZE(msm_ioctls),
	.fops               = &fops,
	.name               = "msm",
	.desc               = "MSM Snapdragon DRM",
	.date               = "20130625",
	.major              = MSM_VERSION_MAJOR,
	.minor              = MSM_VERSION_MINOR,
	.patchlevel         = MSM_VERSION_PATCHLEVEL,
};

#ifdef CONFIG_PM_SLEEP
static int msm_pm_suspend(struct device *dev)
{
	struct drm_device *ddev = dev_get_drvdata(dev);
	struct msm_drm_private *priv = ddev->dev_private;

	if (WARN_ON(priv->pm_state))
		drm_atomic_state_put(priv->pm_state);

	priv->pm_state = drm_atomic_helper_suspend(ddev);
	if (IS_ERR(priv->pm_state)) {
		int ret = PTR_ERR(priv->pm_state);
		DRM_ERROR("Failed to suspend dpu, %d\n", ret);
		return ret;
	}

	return 0;
}

static int msm_pm_resume(struct device *dev)
{
	struct drm_device *ddev = dev_get_drvdata(dev);
	struct msm_drm_private *priv = ddev->dev_private;
	int ret;

	if (WARN_ON(!priv->pm_state))
		return -ENOENT;

	ret = drm_atomic_helper_resume(ddev, priv->pm_state);
	if (!ret)
		priv->pm_state = NULL;

	return ret;
}
#endif

#ifdef CONFIG_PM
static int msm_runtime_suspend(struct device *dev)
{
	struct drm_device *ddev = dev_get_drvdata(dev);
	struct msm_drm_private *priv = ddev->dev_private;
	struct msm_mdss *mdss = priv->mdss;

	DBG("");

	if (mdss && mdss->funcs)
		return mdss->funcs->disable(mdss);

	return 0;
}

static int msm_runtime_resume(struct device *dev)
{
	struct drm_device *ddev = dev_get_drvdata(dev);
	struct msm_drm_private *priv = ddev->dev_private;
	struct msm_mdss *mdss = priv->mdss;

	DBG("");

	if (mdss && mdss->funcs)
		return mdss->funcs->enable(mdss);

	return 0;
}
#endif

static const struct dev_pm_ops msm_pm_ops = {
	SET_SYSTEM_SLEEP_PM_OPS(msm_pm_suspend, msm_pm_resume)
	SET_RUNTIME_PM_OPS(msm_runtime_suspend, msm_runtime_resume, NULL)
};

/*
 * Componentized driver support:
 */

/*
 * NOTE: duplication of the same code as exynos or imx (or probably any other).
 * so probably some room for some helpers
 */
static int compare_of(struct device *dev, void *data)
{
	return dev->of_node == data;
}

/*
 * Identify what components need to be added by parsing what remote-endpoints
 * our MDP output ports are connected to. In the case of LVDS on MDP4, there
 * is no external component that we need to add since LVDS is within MDP4
 * itself.
 */
static int add_components_mdp(struct device *mdp_dev,
			      struct component_match **matchptr)
{
	struct device_node *np = mdp_dev->of_node;
	struct device_node *ep_node;
	struct device *master_dev;

	/*
	 * on MDP4 based platforms, the MDP platform device is the component
	 * master that adds other display interface components to itself.
	 *
	 * on MDP5 based platforms, the MDSS platform device is the component
	 * master that adds MDP5 and other display interface components to
	 * itself.
	 */
	if (of_device_is_compatible(np, "qcom,mdp4"))
		master_dev = mdp_dev;
	else
		master_dev = mdp_dev->parent;

	for_each_endpoint_of_node(np, ep_node) {
		struct device_node *intf;
		struct of_endpoint ep;
		int ret;

		ret = of_graph_parse_endpoint(ep_node, &ep);
		if (ret) {
			DRM_DEV_ERROR(mdp_dev, "unable to parse port endpoint\n");
			of_node_put(ep_node);
			return ret;
		}

		/*
		 * The LCDC/LVDS port on MDP4 is a speacial case where the
		 * remote-endpoint isn't a component that we need to add
		 */
		if (of_device_is_compatible(np, "qcom,mdp4") &&
		    ep.port == 0)
			continue;

		/*
		 * It's okay if some of the ports don't have a remote endpoint
		 * specified. It just means that the port isn't connected to
		 * any external interface.
		 */
		intf = of_graph_get_remote_port_parent(ep_node);
		if (!intf)
			continue;

		if (of_device_is_available(intf))
			drm_of_component_match_add(master_dev, matchptr,
						   compare_of, intf);

		of_node_put(intf);
	}

	return 0;
}

static int compare_name_mdp(struct device *dev, void *data)
{
	return (strstr(dev_name(dev), "mdp") != NULL);
}

static int add_display_components(struct device *dev,
				  struct component_match **matchptr)
{
	struct device *mdp_dev;
	int ret;

	/*
	 * MDP5/DPU based devices don't have a flat hierarchy. There is a top
	 * level parent: MDSS, and children: MDP5/DPU, DSI, HDMI, eDP etc.
	 * Populate the children devices, find the MDP5/DPU node, and then add
	 * the interfaces to our components list.
	 */
	if (of_device_is_compatible(dev->of_node, "qcom,mdss") ||
	    of_device_is_compatible(dev->of_node, "qcom,sdm845-mdss") ||
	    of_device_is_compatible(dev->of_node, "qcom,sc7180-mdss")) {
		ret = of_platform_populate(dev->of_node, NULL, NULL, dev);
		if (ret) {
			DRM_DEV_ERROR(dev, "failed to populate children devices\n");
			return ret;
		}

		mdp_dev = device_find_child(dev, NULL, compare_name_mdp);
		if (!mdp_dev) {
			DRM_DEV_ERROR(dev, "failed to find MDSS MDP node\n");
			of_platform_depopulate(dev);
			return -ENODEV;
		}

		put_device(mdp_dev);

		/* add the MDP component itself */
		drm_of_component_match_add(dev, matchptr, compare_of,
					   mdp_dev->of_node);
	} else {
		/* MDP4 */
		mdp_dev = dev;
	}

	ret = add_components_mdp(mdp_dev, matchptr);
	if (ret)
		of_platform_depopulate(dev);

	return ret;
}

/*
 * We don't know what's the best binding to link the gpu with the drm device.
 * Fow now, we just hunt for all the possible gpus that we support, and add them
 * as components.
 */
static const struct of_device_id msm_gpu_match[] = {
	{ .compatible = "qcom,adreno" },
	{ .compatible = "qcom,adreno-3xx" },
	{ .compatible = "amd,imageon" },
	{ .compatible = "qcom,kgsl-3d0" },
	{ },
};

static int add_gpu_components(struct device *dev,
			      struct component_match **matchptr)
{
	struct device_node *np;

	np = of_find_matching_node(NULL, msm_gpu_match);
	if (!np)
		return 0;

	if (of_device_is_available(np))
		drm_of_component_match_add(dev, matchptr, compare_of, np);

	of_node_put(np);

	return 0;
}

static int msm_drm_bind(struct device *dev)
{
	return msm_drm_init(dev, &msm_driver);
}

static void msm_drm_unbind(struct device *dev)
{
	msm_drm_uninit(dev);
}

static const struct component_master_ops msm_drm_ops = {
	.bind = msm_drm_bind,
	.unbind = msm_drm_unbind,
};

/*
 * Platform driver:
 */

static int msm_pdev_probe(struct platform_device *pdev)
{
	struct component_match *match = NULL;
	int ret;

	if (get_mdp_ver(pdev)) {
		ret = add_display_components(&pdev->dev, &match);
		if (ret)
			return ret;
	}

	ret = add_gpu_components(&pdev->dev, &match);
	if (ret)
		goto fail;

	/* on all devices that I am aware of, iommu's which can map
	 * any address the cpu can see are used:
	 */
	ret = dma_set_mask_and_coherent(&pdev->dev, ~0);
	if (ret)
		goto fail;

	ret = component_master_add_with_match(&pdev->dev, &msm_drm_ops, match);
	if (ret)
		goto fail;

	return 0;

fail:
	of_platform_depopulate(&pdev->dev);
	return ret;
}

static int msm_pdev_remove(struct platform_device *pdev)
{
	component_master_del(&pdev->dev, &msm_drm_ops);
	of_platform_depopulate(&pdev->dev);

	return 0;
}

static const struct of_device_id dt_match[] = {
	{ .compatible = "qcom,mdp4", .data = (void *)KMS_MDP4 },
	{ .compatible = "qcom,mdss", .data = (void *)KMS_MDP5 },
	{ .compatible = "qcom,sdm845-mdss", .data = (void *)KMS_DPU },
	{ .compatible = "qcom,sc7180-mdss", .data = (void *)KMS_DPU },
	{}
};
MODULE_DEVICE_TABLE(of, dt_match);

static struct platform_driver msm_platform_driver = {
	.probe      = msm_pdev_probe,
	.remove     = msm_pdev_remove,
	.driver     = {
		.name   = "msm",
		.of_match_table = dt_match,
		.pm     = &msm_pm_ops,
	},
};

static int __init msm_drm_register(void)
{
	if (!modeset)
		return -EINVAL;

	DBG("init");
	msm_mdp_register();
	msm_dpu_register();
	msm_dsi_register();
	msm_edp_register();
	msm_hdmi_register();
	adreno_register();
	return platform_driver_register(&msm_platform_driver);
}

static void __exit msm_drm_unregister(void)
{
	DBG("fini");
	platform_driver_unregister(&msm_platform_driver);
	msm_hdmi_unregister();
	adreno_unregister();
	msm_edp_unregister();
	msm_dsi_unregister();
	msm_mdp_unregister();
	msm_dpu_unregister();
}

module_init(msm_drm_register);
module_exit(msm_drm_unregister);

MODULE_AUTHOR("Rob Clark <robdclark@gmail.com");
MODULE_DESCRIPTION("MSM DRM Driver");
MODULE_LICENSE("GPL");<|MERGE_RESOLUTION|>--- conflicted
+++ resolved
@@ -444,15 +444,10 @@
 	if (!dev->dma_parms) {
 		dev->dma_parms = devm_kzalloc(dev, sizeof(*dev->dma_parms),
 					      GFP_KERNEL);
-<<<<<<< HEAD
-		if (!dev->dma_parms)
-			return -ENOMEM;
-=======
 		if (!dev->dma_parms) {
 			ret = -ENOMEM;
 			goto err_msm_uninit;
 		}
->>>>>>> 04d5ce62
 	}
 	dma_set_max_seg_size(dev, DMA_BIT_MASK(32));
 
