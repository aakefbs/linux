# SPDX-License-Identifier: GPL-2.0-only
#
# SPI driver configuration
#
menuconfig SPI
	bool "SPI support"
	depends on HAS_IOMEM
	help
	  The "Serial Peripheral Interface" is a low level synchronous
	  protocol.  Chips that support SPI can have data transfer rates
	  up to several tens of Mbit/sec.  Chips are addressed with a
	  controller and a chipselect.  Most SPI slaves don't support
	  dynamic device discovery; some are even write-only or read-only.

	  SPI is widely used by microcontrollers to talk with sensors,
	  eeprom and flash memory, codecs and various other controller
	  chips, analog to digital (and d-to-a) converters, and more.
	  MMC and SD cards can be accessed using SPI protocol; and for
	  DataFlash cards used in MMC sockets, SPI must always be used.

	  SPI is one of a family of similar protocols using a four wire
	  interface (select, clock, data in, data out) including Microwire
	  (half duplex), SSP, SSI, and PSP.  This driver framework should
	  work with most such devices and controllers.

if SPI

config SPI_DEBUG
	bool "Debug support for SPI drivers"
	depends on DEBUG_KERNEL
	help
	  Say "yes" to enable debug messaging (like dev_dbg and pr_debug),
	  sysfs, and debugfs support in SPI controller and protocol drivers.

#
# MASTER side ... talking to discrete SPI slave chips including microcontrollers
#

config SPI_MASTER
#	bool "SPI Master Support"
	bool
	default SPI
	help
	  If your system has an master-capable SPI controller (which
	  provides the clock and chipselect), you can enable that
	  controller and the protocol drivers for the SPI slave chips
	  that are connected.

if SPI_MASTER

config SPI_MEM
	bool "SPI memory extension"
	help
	  Enable this option if you want to enable the SPI memory extension.
	  This extension is meant to simplify interaction with SPI memories
	  by providing a high-level interface to send memory-like commands.

comment "SPI Master Controller Drivers"

config SPI_ALTERA
	tristate "Altera SPI Controller"
	help
	  This is the driver for the Altera SPI Controller.

config SPI_ATH79
	tristate "Atheros AR71XX/AR724X/AR913X SPI controller driver"
	depends on ATH79 || COMPILE_TEST
	select SPI_BITBANG
	help
	  This enables support for the SPI controller present on the
	  Atheros AR71XX/AR724X/AR913X SoCs.

config SPI_ARMADA_3700
	tristate "Marvell Armada 3700 SPI Controller"
	depends on (ARCH_MVEBU && OF) || COMPILE_TEST
	help
	  This enables support for the SPI controller present on the
	  Marvell Armada 3700 SoCs.

config SPI_ATMEL
	tristate "Atmel SPI Controller"
	depends on ARCH_AT91 || COMPILE_TEST
	help
	  This selects a driver for the Atmel SPI Controller, present on
	  many AT91 ARM chips.

config SPI_AT91_USART
	tristate "Atmel USART Controller SPI driver"
	depends on (ARCH_AT91 || COMPILE_TEST)
	depends on MFD_AT91_USART
	help
	  This selects a driver for the AT91 USART Controller as SPI Master,
	  present on AT91 and SAMA5 SoC series.

config SPI_ATMEL_QUADSPI
	tristate "Atmel Quad SPI Controller"
	depends on ARCH_AT91 || (ARM && COMPILE_TEST && !ARCH_EBSA110)
	depends on OF && HAS_IOMEM
	help
	  This enables support for the Quad SPI controller in master mode.
	  This driver does not support generic SPI. The implementation only
	  supports spi-mem interface.

config SPI_AU1550
	tristate "Au1550/Au1200/Au1300 SPI Controller"
	depends on MIPS_ALCHEMY
	select SPI_BITBANG
	help
	  If you say yes to this option, support will be included for the
	  PSC SPI controller found on Au1550, Au1200 and Au1300 series.

config SPI_AXI_SPI_ENGINE
	tristate "Analog Devices AXI SPI Engine controller"
	depends on HAS_IOMEM
	help
	  This enables support for the Analog Devices AXI SPI Engine SPI controller.
	  It is part of the SPI Engine framework that is used in some Analog Devices
	  reference designs for FPGAs.

config SPI_BCM2835
	tristate "BCM2835 SPI controller"
	depends on GPIOLIB
	depends on ARCH_BCM2835 || COMPILE_TEST
	help
	  This selects a driver for the Broadcom BCM2835 SPI master.

	  The BCM2835 contains two types of SPI master controller; the
	  "universal SPI master", and the regular SPI controller. This driver
	  is for the regular SPI controller. Slave mode operation is not also
	  not supported.

config SPI_BCM2835AUX
	tristate "BCM2835 SPI auxiliary controller"
	depends on (ARCH_BCM2835 && GPIOLIB) || COMPILE_TEST
	help
	  This selects a driver for the Broadcom BCM2835 SPI aux master.

	  The BCM2835 contains two types of SPI master controller; the
	  "universal SPI master", and the regular SPI controller.
	  This driver is for the universal/auxiliary SPI controller.

config SPI_BCM63XX
	tristate "Broadcom BCM63xx SPI controller"
	depends on BCM63XX || COMPILE_TEST
	help
          Enable support for the SPI controller on the Broadcom BCM63xx SoCs.

config SPI_BCM63XX_HSSPI
	tristate "Broadcom BCM63XX HS SPI controller driver"
	depends on BCM63XX || ARCH_BCM_63XX || COMPILE_TEST
	help
	  This enables support for the High Speed SPI controller present on
	  newer Broadcom BCM63XX SoCs.

config SPI_BCM_QSPI
	tristate "Broadcom BSPI and MSPI controller support"
	depends on ARCH_BRCMSTB || ARCH_BCM || ARCH_BCM_IPROC || \
			BMIPS_GENERIC || COMPILE_TEST
	default ARCH_BCM_IPROC
	help
	  Enables support for the Broadcom SPI flash and MSPI controller.
	  Select this option for any one of BRCMSTB, iProc NSP and NS2 SoCs
	  based platforms. This driver works for both SPI master for spi-nor
	  flash device as well as MSPI device.

config SPI_BITBANG
	tristate "Utilities for Bitbanging SPI masters"
	help
	  With a few GPIO pins, your system can bitbang the SPI protocol.
	  Select this to get SPI support through I/O pins (GPIO, parallel
	  port, etc).  Or, some systems' SPI master controller drivers use
	  this code to manage the per-word or per-transfer accesses to the
	  hardware shift registers.

	  This is library code, and is automatically selected by drivers that
	  need it.  You only need to select this explicitly to support driver
	  modules that aren't part of this kernel tree.

config SPI_BUTTERFLY
	tristate "Parallel port adapter for AVR Butterfly (DEVELOPMENT)"
	depends on PARPORT
	select SPI_BITBANG
	help
	  This uses a custom parallel port cable to connect to an AVR
	  Butterfly <http://www.atmel.com/products/avr/butterfly>, an
	  inexpensive battery powered microcontroller evaluation board.
	  This same cable can be used to flash new firmware.

config SPI_CADENCE
	tristate "Cadence SPI controller"
	help
	  This selects the Cadence SPI controller master driver
	  used by Xilinx Zynq and ZynqMP.

config SPI_CLPS711X
	tristate "CLPS711X host SPI controller"
	depends on ARCH_CLPS711X || COMPILE_TEST
	help
	  This enables dedicated general purpose SPI/Microwire1-compatible
	  master mode interface (SSI1) for CLPS711X-based CPUs.

config SPI_COLDFIRE_QSPI
	tristate "Freescale Coldfire QSPI controller"
	depends on (M520x || M523x || M5249 || M525x || M527x || M528x || M532x)
	help
	  This enables support for the Coldfire QSPI controller in master
	  mode.

config SPI_DAVINCI
	tristate "Texas Instruments DaVinci/DA8x/OMAP-L/AM1x SoC SPI controller"
	depends on ARCH_DAVINCI || ARCH_KEYSTONE
	select SPI_BITBANG
	help
	  SPI master controller for DaVinci/DA8x/OMAP-L/AM1x SPI modules.

config SPI_DESIGNWARE
	tristate "DesignWare SPI controller core support"
	help
	  general driver for SPI controller core from DesignWare

config SPI_DW_PCI
	tristate "PCI interface driver for DW SPI core"
	depends on SPI_DESIGNWARE && PCI

config SPI_DW_MID_DMA
	bool "DMA support for DW SPI controller on Intel MID platform"
	depends on SPI_DW_PCI && DW_DMAC_PCI

config SPI_DW_MMIO
	tristate "Memory-mapped io interface driver for DW SPI core"
	depends on SPI_DESIGNWARE

config SPI_DLN2
       tristate "Diolan DLN-2 USB SPI adapter"
       depends on MFD_DLN2
       help
         If you say yes to this option, support will be included for Diolan
         DLN2, a USB to SPI interface.

         This driver can also be built as a module.  If so, the module
         will be called spi-dln2.

config SPI_EFM32
	tristate "EFM32 SPI controller"
	depends on OF && ARM && (ARCH_EFM32 || COMPILE_TEST)
	select SPI_BITBANG
	help
	  Driver for the spi controller found on Energy Micro's EFM32 SoCs.

config SPI_EP93XX
	tristate "Cirrus Logic EP93xx SPI controller"
	depends on ARCH_EP93XX || COMPILE_TEST
	help
	  This enables using the Cirrus EP93xx SPI controller in master
	  mode.

config SPI_FALCON
	bool "Falcon SPI controller support"
	depends on SOC_FALCON
	help
	  The external bus unit (EBU) found on the FALC-ON SoC has SPI
	  emulation that is designed for serial flash access. This driver
	  has only been tested with m25p80 type chips. The hardware has no
	  support for other types of SPI peripherals.

config SPI_FSL_LPSPI
	tristate "Freescale i.MX LPSPI controller"
	depends on ARCH_MXC || COMPILE_TEST
	help
	  This enables Freescale i.MX LPSPI controllers in master mode.

config SPI_FSL_QUADSPI
	tristate "Freescale QSPI controller"
	depends on ARCH_MXC || SOC_LS1021A || ARCH_LAYERSCAPE || COMPILE_TEST
	depends on HAS_IOMEM
	help
	  This enables support for the Quad SPI controller in master mode.
	  Up to four flash chips can be connected on two buses with two
	  chipselects each.
	  This controller does not support generic SPI messages. It only
	  supports the high-level SPI memory interface.

config SPI_NXP_FLEXSPI
	tristate "NXP Flex SPI controller"
	depends on ARCH_LAYERSCAPE || HAS_IOMEM
	help
	  This enables support for the Flex SPI controller in master mode.
	  Up to four slave devices can be connected on two buses with two
	  chipselects each.
	  This controller does not support generic SPI messages and only
	  supports the high-level SPI memory interface.

config SPI_GPIO
	tristate "GPIO-based bitbanging SPI Master"
	depends on GPIOLIB || COMPILE_TEST
	select SPI_BITBANG
	help
	  This simple GPIO bitbanging SPI master uses the arch-neutral GPIO
	  interface to manage MOSI, MISO, SCK, and chipselect signals.  SPI
	  slaves connected to a bus using this driver are configured as usual,
	  except that the spi_board_info.controller_data holds the GPIO number
	  for the chipselect used by this controller driver.

	  Note that this driver often won't achieve even 1 Mbit/sec speeds,
	  making it unusually slow for SPI.  If your platform can inline
	  GPIO operations, you should be able to leverage that for better
	  speed with a custom version of this driver; see the source code.

config SPI_IMG_SPFI
	tristate "IMG SPFI controller"
	depends on MIPS || COMPILE_TEST
	help
	  This enables support for the SPFI master controller found on
	  IMG SoCs.

config SPI_IMX
	tristate "Freescale i.MX SPI controllers"
	depends on ARCH_MXC || COMPILE_TEST
	select SPI_BITBANG
	help
	  This enables support for the Freescale i.MX SPI controllers.

config SPI_JCORE
	tristate "J-Core SPI Master"
	depends on OF && (SUPERH || COMPILE_TEST)
	help
	  This enables support for the SPI master controller in the J-Core
	  synthesizable, open source SoC.

config SPI_LM70_LLP
	tristate "Parallel port adapter for LM70 eval board (DEVELOPMENT)"
	depends on PARPORT
	select SPI_BITBANG
	help
	  This driver supports the NS LM70 LLP Evaluation Board,
	  which interfaces to an LM70 temperature sensor using
	  a parallel port.

config SPI_LP8841_RTC
	tristate "ICP DAS LP-8841 SPI Controller for RTC"
	depends on MACH_PXA27X_DT || COMPILE_TEST
	help
	  This driver provides an SPI master device to drive Maxim
	  DS-1302 real time clock.

	  Say N here unless you plan to run the kernel on an ICP DAS
	  LP-8x4x industrial computer.

config SPI_MPC52xx
	tristate "Freescale MPC52xx SPI (non-PSC) controller support"
	depends on PPC_MPC52xx
	help
	  This drivers supports the MPC52xx SPI controller in master SPI
	  mode.

config SPI_MPC52xx_PSC
	tristate "Freescale MPC52xx PSC SPI controller"
	depends on PPC_MPC52xx
	help
	  This enables using the Freescale MPC52xx Programmable Serial
	  Controller in master SPI mode.

config SPI_MPC512x_PSC
	tristate "Freescale MPC512x PSC SPI controller"
	depends on PPC_MPC512x
	help
	  This enables using the Freescale MPC5121 Programmable Serial
	  Controller in SPI master mode.

config SPI_FSL_LIB
	tristate
	depends on OF

config SPI_FSL_CPM
	tristate
	depends on FSL_SOC

config SPI_FSL_SPI
	tristate "Freescale SPI controller and Aeroflex Gaisler GRLIB SPI controller"
	depends on OF
	select SPI_FSL_LIB
	select SPI_FSL_CPM if FSL_SOC
	help
	  This enables using the Freescale SPI controllers in master mode.
	  MPC83xx platform uses the controller in cpu mode or CPM/QE mode.
	  MPC8569 uses the controller in QE mode, MPC8610 in cpu mode.
	  This also enables using the Aeroflex Gaisler GRLIB SPI controller in
	  master mode.

config SPI_FSL_DSPI
	tristate "Freescale DSPI controller"
	select REGMAP_MMIO
	depends on SOC_VF610 || SOC_LS1021A || ARCH_LAYERSCAPE || M5441x || COMPILE_TEST
	help
	  This enables support for the Freescale DSPI controller in master
	  mode. VF610, LS1021A and ColdFire platforms uses the controller.

config SPI_FSL_ESPI
	tristate "Freescale eSPI controller"
	depends on FSL_SOC
	help
	  This enables using the Freescale eSPI controllers in master mode.
	  From MPC8536, 85xx platform uses the controller, and all P10xx,
	  P20xx, P30xx,P40xx, P50xx uses this controller.

config SPI_MESON_SPICC
	tristate "Amlogic Meson SPICC controller"
	depends on ARCH_MESON || COMPILE_TEST
	help
	  This enables master mode support for the SPICC (SPI communication
	  controller) available in Amlogic Meson SoCs.

config SPI_MESON_SPIFC
	tristate "Amlogic Meson SPIFC controller"
	depends on ARCH_MESON || COMPILE_TEST
	select REGMAP_MMIO
	help
	  This enables master mode support for the SPIFC (SPI flash
	  controller) available in Amlogic Meson SoCs.

config SPI_MT65XX
	tristate "MediaTek SPI controller"
	depends on ARCH_MEDIATEK || COMPILE_TEST
	help
	  This selects the MediaTek(R) SPI bus driver.
	  If you want to use MediaTek(R) SPI interface,
	  say Y or M here.If you are not sure, say N.
	  SPI drivers for Mediatek MT65XX and MT81XX series ARM SoCs.

<<<<<<< HEAD
=======
config SPI_MT7621
	tristate "MediaTek MT7621 SPI Controller"
	depends on RALINK || COMPILE_TEST
	help
	  This selects a driver for the MediaTek MT7621 SPI Controller.

>>>>>>> 0ecfebd2
config SPI_NPCM_PSPI
	tristate "Nuvoton NPCM PSPI Controller"
	depends on ARCH_NPCM || COMPILE_TEST
	help
	  This driver provides support for Nuvoton NPCM BMC
	  Peripheral SPI controller in master mode.

config SPI_NUC900
	tristate "Nuvoton NUC900 series SPI"
	depends on ARCH_W90X900
	select SPI_BITBANG
	help
	  SPI driver for Nuvoton NUC900 series ARM SoCs

config SPI_LANTIQ_SSC
	tristate "Lantiq SSC SPI controller"
	depends on LANTIQ || COMPILE_TEST
	help
	  This driver supports the Lantiq SSC SPI controller in master
	  mode. This controller is found on Intel (former Lantiq) SoCs like
	  the Danube, Falcon, xRX200, xRX300.

config SPI_OC_TINY
	tristate "OpenCores tiny SPI"
	depends on GPIOLIB || COMPILE_TEST
	select SPI_BITBANG
	help
	  This is the driver for OpenCores tiny SPI master controller.

config SPI_OCTEON
	tristate "Cavium OCTEON SPI controller"
	depends on CAVIUM_OCTEON_SOC
	help
	  SPI host driver for the hardware found on some Cavium OCTEON
	  SOCs.

config SPI_OMAP_UWIRE
	tristate "OMAP1 MicroWire"
	depends on ARCH_OMAP1
	select SPI_BITBANG
	help
	  This hooks up to the MicroWire controller on OMAP1 chips.

config SPI_OMAP24XX
	tristate "McSPI driver for OMAP"
	depends on ARCH_OMAP2PLUS || ARCH_K3 || COMPILE_TEST
	select SG_SPLIT
	help
	  SPI master controller for OMAP24XX and later Multichannel SPI
	  (McSPI) modules.

config SPI_TI_QSPI
	tristate "DRA7xxx QSPI controller support"
	depends on ARCH_OMAP2PLUS || COMPILE_TEST
	help
	  QSPI master controller for DRA7xxx used for flash devices.
	  This device supports single, dual and quad read support, while
	  it only supports single write mode.

config SPI_OMAP_100K
	tristate "OMAP SPI 100K"
	depends on ARCH_OMAP850 || ARCH_OMAP730 || COMPILE_TEST
	help
	  OMAP SPI 100K master controller for omap7xx boards.

config SPI_ORION
	tristate "Orion SPI master"
	depends on PLAT_ORION || ARCH_MVEBU || COMPILE_TEST
	help
	  This enables using the SPI master controller on the Orion
	  and MVEBU chips.

config SPI_PIC32
	tristate "Microchip PIC32 series SPI"
	depends on MACH_PIC32 || COMPILE_TEST
	help
	  SPI driver for Microchip PIC32 SPI master controller.

config SPI_PIC32_SQI
	tristate "Microchip PIC32 Quad SPI driver"
	depends on MACH_PIC32 || COMPILE_TEST
	help
	  SPI driver for PIC32 Quad SPI controller.

config SPI_PL022
	tristate "ARM AMBA PL022 SSP controller"
	depends on ARM_AMBA
	default y if MACH_U300
	default y if ARCH_REALVIEW
	default y if INTEGRATOR_IMPD1
	default y if ARCH_VERSATILE
	help
	  This selects the ARM(R) AMBA(R) PrimeCell PL022 SSP
	  controller. If you have an embedded system with an AMBA(R)
	  bus and a PL022 controller, say Y or M here.

config SPI_PPC4xx
	tristate "PPC4xx SPI Controller"
	depends on PPC32 && 4xx
	select SPI_BITBANG
	help
	  This selects a driver for the PPC4xx SPI Controller.

config SPI_PXA2XX
	tristate "PXA2xx SSP SPI master"
	depends on (ARCH_PXA || ARCH_MMP || PCI || ACPI)
	select PXA_SSP if ARCH_PXA || ARCH_MMP
	help
	  This enables using a PXA2xx or Sodaville SSP port as a SPI master
	  controller. The driver can be configured to use any SSP port and
	  additional documentation can be found a Documentation/spi/pxa2xx.

config SPI_PXA2XX_PCI
	def_tristate SPI_PXA2XX && PCI && COMMON_CLK

config SPI_ROCKCHIP
	tristate "Rockchip SPI controller driver"
	help
	  This selects a driver for Rockchip SPI controller.

	  If you say yes to this option, support will be included for
	  RK3066, RK3188 and RK3288 families of SPI controller.
	  Rockchip SPI controller support DMA transport and PIO mode.
	  The main usecase of this controller is to use spi flash as boot
	  device.

config SPI_RB4XX
	tristate "Mikrotik RB4XX SPI master"
	depends on SPI_MASTER && ATH79
	help
	  SPI controller driver for the Mikrotik RB4xx series boards.

config SPI_RSPI
	tristate "Renesas RSPI/QSPI controller"
	depends on SUPERH || ARCH_RENESAS || COMPILE_TEST
	help
	  SPI driver for Renesas RSPI and QSPI blocks.

config SPI_QCOM_QSPI
	tristate "QTI QSPI controller"
	depends on ARCH_QCOM
	help
	  QSPI(Quad SPI) driver for Qualcomm QSPI controller.

config SPI_QUP
	tristate "Qualcomm SPI controller with QUP interface"
	depends on ARCH_QCOM || (ARM && COMPILE_TEST)
	help
	  Qualcomm Universal Peripheral (QUP) core is an AHB slave that
	  provides a common data path (an output FIFO and an input FIFO)
	  for serial peripheral interface (SPI) mini-core. SPI in master
	  mode supports up to 50MHz, up to four chip selects, programmable
	  data path from 4 bits to 32 bits and numerous protocol variants.

	  This driver can also be built as a module.  If so, the module
	  will be called spi_qup.

config SPI_QCOM_GENI
	tristate "Qualcomm GENI based SPI controller"
	depends on QCOM_GENI_SE
	help
	  This driver supports GENI serial engine based SPI controller in
	  master mode on the Qualcomm Technologies Inc.'s SoCs. If you say
	  yes to this option, support will be included for the built-in SPI
	  interface on the Qualcomm Technologies Inc.'s SoCs.

	  This driver can also be built as a module.  If so, the module
	  will be called spi-geni-qcom.

config SPI_S3C24XX
	tristate "Samsung S3C24XX series SPI"
	depends on ARCH_S3C24XX
	select SPI_BITBANG
	help
	  SPI driver for Samsung S3C24XX series ARM SoCs

config SPI_S3C24XX_FIQ
	bool "S3C24XX driver with FIQ pseudo-DMA"
	depends on SPI_S3C24XX
	select FIQ
	help
	  Enable FIQ support for the S3C24XX SPI driver to provide pseudo
	  DMA by using the fast-interrupt request framework, This allows
	  the driver to get DMA-like performance when there are either
	  no free DMA channels, or when doing transfers that required both
	  TX and RX data paths.

config SPI_S3C64XX
	tristate "Samsung S3C64XX series type SPI"
	depends on (PLAT_SAMSUNG || ARCH_EXYNOS || COMPILE_TEST)
	help
	  SPI driver for Samsung S3C64XX and newer SoCs.

config SPI_SC18IS602
	tristate "NXP SC18IS602/602B/603 I2C to SPI bridge"
	depends on I2C
	help
	  SPI driver for NXP SC18IS602/602B/603 I2C to SPI bridge.

config SPI_SH_MSIOF
	tristate "SuperH MSIOF SPI controller"
	depends on HAVE_CLK
	depends on ARCH_SHMOBILE || ARCH_RENESAS || COMPILE_TEST
	help
	  SPI driver for SuperH and SH Mobile MSIOF blocks.

config SPI_SH
	tristate "SuperH SPI controller"
	depends on SUPERH || COMPILE_TEST
	help
	  SPI driver for SuperH SPI blocks.

config SPI_SH_SCI
	tristate "SuperH SCI SPI controller"
	depends on SUPERH
	select SPI_BITBANG
	help
	  SPI driver for SuperH SCI blocks.

config SPI_SH_HSPI
	tristate "SuperH HSPI controller"
	depends on ARCH_RENESAS || COMPILE_TEST
	help
	  SPI driver for SuperH HSPI blocks.

config SPI_SIFIVE
	tristate "SiFive SPI controller"
	depends on HAS_IOMEM
	help
	  This exposes the SPI controller IP from SiFive.

config SPI_SIRF
	tristate "CSR SiRFprimaII SPI controller"
	depends on SIRF_DMA
	select SPI_BITBANG
	help
	  SPI driver for CSR SiRFprimaII SoCs

config SPI_SLAVE_MT27XX
	tristate "MediaTek SPI slave device"
	depends on ARCH_MEDIATEK || COMPILE_TEST
	depends on SPI_SLAVE
	help
	  This selects the MediaTek(R) SPI slave device driver.
	  If you want to use MediaTek(R) SPI slave interface,
	  say Y or M here.If you are not sure, say N.
	  SPI slave drivers for Mediatek MT27XX series ARM SoCs.

config SPI_SPRD
	tristate "Spreadtrum SPI controller"
	depends on ARCH_SPRD || COMPILE_TEST
	help
	  SPI driver for Spreadtrum SoCs.

config SPI_SPRD_ADI
	tristate "Spreadtrum ADI controller"
	depends on ARCH_SPRD || COMPILE_TEST
	depends on HWSPINLOCK || (COMPILE_TEST && !HWSPINLOCK)
	help
	  ADI driver based on SPI for Spreadtrum SoCs.

config SPI_STM32
	tristate "STMicroelectronics STM32 SPI controller"
	depends on ARCH_STM32 || COMPILE_TEST
	help
	  SPI driver for STMicroelectronics STM32 SoCs.

	  STM32 SPI controller supports DMA and PIO modes. When DMA
	  is not available, the driver automatically falls back to
	  PIO mode.

config SPI_STM32_QSPI
	tristate "STMicroelectronics STM32 QUAD SPI controller"
	depends on ARCH_STM32 || COMPILE_TEST
	depends on OF
	help
	  This enables support for the Quad SPI controller in master mode.
	  This driver does not support generic SPI. The implementation only
	  supports spi-mem interface.

config SPI_ST_SSC4
	tristate "STMicroelectronics SPI SSC-based driver"
	depends on ARCH_STI || COMPILE_TEST
	help
	  STMicroelectronics SoCs support for SPI. If you say yes to
	  this option, support will be included for the SSC driven SPI.

config SPI_SUN4I
	tristate "Allwinner A10 SoCs SPI controller"
	depends on ARCH_SUNXI || COMPILE_TEST
	help
	  SPI driver for Allwinner sun4i, sun5i and sun7i SoCs

config SPI_SUN6I
	tristate "Allwinner A31 SPI controller"
	depends on ARCH_SUNXI || COMPILE_TEST
	depends on RESET_CONTROLLER
	help
	  This enables using the SPI controller on the Allwinner A31 SoCs.

config SPI_MXIC
        tristate "Macronix MX25F0A SPI controller"
        depends on SPI_MASTER
        help
          This selects the Macronix MX25F0A SPI controller driver.

config SPI_MXS
	tristate "Freescale MXS SPI controller"
	depends on ARCH_MXS
	select STMP_DEVICE
	help
	  SPI driver for Freescale MXS devices.

config SPI_TEGRA114
	tristate "NVIDIA Tegra114 SPI Controller"
	depends on (ARCH_TEGRA && TEGRA20_APB_DMA) || COMPILE_TEST
	depends on RESET_CONTROLLER
	help
	  SPI driver for NVIDIA Tegra114 SPI Controller interface. This controller
	  is different than the older SoCs SPI controller and also register interface
	  get changed with this controller.

config SPI_TEGRA20_SFLASH
	tristate "Nvidia Tegra20 Serial flash Controller"
	depends on ARCH_TEGRA || COMPILE_TEST
	depends on RESET_CONTROLLER
	help
	  SPI driver for Nvidia Tegra20 Serial flash Controller interface.
	  The main usecase of this controller is to use spi flash as boot
	  device.

config SPI_TEGRA20_SLINK
	tristate "Nvidia Tegra20/Tegra30 SLINK Controller"
	depends on (ARCH_TEGRA && TEGRA20_APB_DMA) || COMPILE_TEST
	depends on RESET_CONTROLLER
	help
	  SPI driver for Nvidia Tegra20/Tegra30 SLINK Controller interface.

config SPI_THUNDERX
	tristate "Cavium ThunderX SPI controller"
	depends on PCI && 64BIT && (ARM64 || COMPILE_TEST)
	help
	  SPI host driver for the hardware found on Cavium ThunderX
	  SOCs.

config SPI_TOPCLIFF_PCH
	tristate "Intel EG20T PCH/LAPIS Semicon IOH(ML7213/ML7223/ML7831) SPI"
	depends on PCI && (X86_32 || MIPS || COMPILE_TEST)
	help
	  SPI driver for the Topcliff PCH (Platform Controller Hub) SPI bus
	  used in some x86 embedded processors.

	  This driver also supports the ML7213/ML7223/ML7831, a companion chip
	  for the Atom E6xx series and compatible with the Intel EG20T PCH.

config SPI_TXX9
	tristate "Toshiba TXx9 SPI controller"
	depends on GPIOLIB && (CPU_TX49XX || COMPILE_TEST)
	help
	  SPI driver for Toshiba TXx9 MIPS SoCs

config SPI_UNIPHIER
	tristate "Socionext UniPhier SPI Controller"
	depends on (ARCH_UNIPHIER || COMPILE_TEST) && OF
	help
	  This enables a driver for the Socionext UniPhier SoC SCSSI SPI controller.

	  UniPhier SoCs have SCSSI and MCSSI SPI controllers.
	  Every UniPhier SoC has SCSSI which supports single channel.
	  Older UniPhier Pro4/Pro5 also has MCSSI which support multiple channels.
	  This driver supports SCSSI only.

	  If your SoC supports SCSSI, say Y here.

config SPI_XCOMM
	tristate "Analog Devices AD-FMCOMMS1-EBZ SPI-I2C-bridge driver"
	depends on I2C
	help
	  Support for the SPI-I2C bridge found on the Analog Devices
	  AD-FMCOMMS1-EBZ board.

config SPI_XILINX
	tristate "Xilinx SPI controller common module"
	depends on HAS_IOMEM
	select SPI_BITBANG
	help
	  This exposes the SPI controller IP from the Xilinx EDK.

	  See the "OPB Serial Peripheral Interface (SPI) (v1.00e)"
	  Product Specification document (DS464) for hardware details.

	  Or for the DS570, see "XPS Serial Peripheral Interface (SPI) (v2.00b)"

config SPI_XLP
	tristate "Netlogic XLP SPI controller driver"
	depends on CPU_XLP || ARCH_THUNDER2 || COMPILE_TEST
	help
	  Enable support for the SPI controller on the Netlogic XLP SoCs.
	  Currently supported XLP variants are XLP8XX, XLP3XX, XLP2XX, XLP9XX
	  and XLP5XX.

	  If you have a Netlogic XLP platform say Y here.
	  If unsure, say N.

config SPI_XTENSA_XTFPGA
	tristate "Xtensa SPI controller for xtfpga"
	depends on (XTENSA && XTENSA_PLATFORM_XTFPGA) || COMPILE_TEST
	select SPI_BITBANG
	help
	  SPI driver for xtfpga SPI master controller.

	  This simple SPI master controller is built into xtfpga bitstreams
	  and is used to control daughterboard audio codec. It always transfers
	  16 bit words in SPI mode 0, automatically asserting CS on transfer
	  start and deasserting on end.

config SPI_ZYNQ_QSPI
	tristate "Xilinx Zynq QSPI controller"
	depends on ARCH_ZYNQ || COMPILE_TEST
	help
	  This enables support for the Zynq Quad SPI controller
	  in master mode.
	  This controller only supports SPI memory interface.

config SPI_ZYNQMP_GQSPI
	tristate "Xilinx ZynqMP GQSPI controller"
	depends on (SPI_MASTER && HAS_DMA) || COMPILE_TEST
	help
	  Enables Xilinx GQSPI controller driver for Zynq UltraScale+ MPSoC.

#
# Add new SPI master controllers in alphabetical order above this line
#

#
# There are lots of SPI device types, with sensors and memory
# being probably the most widely used ones.
#
comment "SPI Protocol Masters"

config SPI_SPIDEV
	tristate "User mode SPI device driver support"
	help
	  This supports user mode SPI protocol drivers.

	  Note that this application programming interface is EXPERIMENTAL
	  and hence SUBJECT TO CHANGE WITHOUT NOTICE while it stabilizes.

config SPI_LOOPBACK_TEST
	tristate "spi loopback test framework support"
	depends on m
	help
	  This enables the SPI loopback testing framework driver

	  primarily used for development of spi_master drivers
	  and to detect regressions

config SPI_TLE62X0
	tristate "Infineon TLE62X0 (for power switching)"
	depends on SYSFS
	help
	  SPI driver for Infineon TLE62X0 series line driver chips,
	  such as the TLE6220, TLE6230 and TLE6240.  This provides a
	  sysfs interface, with each line presented as a kind of GPIO
	  exposing both switch control and diagnostic feedback.

#
# Add new SPI protocol masters in alphabetical order above this line
#

endif # SPI_MASTER

#
# SLAVE side ... listening to other SPI masters
#

config SPI_SLAVE
	bool "SPI slave protocol handlers"
	help
	  If your system has a slave-capable SPI controller, you can enable
	  slave protocol handlers.

if SPI_SLAVE

config SPI_SLAVE_TIME
	tristate "SPI slave handler reporting boot up time"
	help
	  SPI slave handler responding with the time of reception of the last
	  SPI message.

config SPI_SLAVE_SYSTEM_CONTROL
	tristate "SPI slave handler controlling system state"
	help
	  SPI slave handler to allow remote control of system reboot, power
	  off, halt, and suspend.

endif # SPI_SLAVE

endif # SPI<|MERGE_RESOLUTION|>--- conflicted
+++ resolved
@@ -427,15 +427,12 @@
 	  say Y or M here.If you are not sure, say N.
 	  SPI drivers for Mediatek MT65XX and MT81XX series ARM SoCs.
 
-<<<<<<< HEAD
-=======
 config SPI_MT7621
 	tristate "MediaTek MT7621 SPI Controller"
 	depends on RALINK || COMPILE_TEST
 	help
 	  This selects a driver for the MediaTek MT7621 SPI Controller.
 
->>>>>>> 0ecfebd2
 config SPI_NPCM_PSPI
 	tristate "Nuvoton NPCM PSPI Controller"
 	depends on ARCH_NPCM || COMPILE_TEST
