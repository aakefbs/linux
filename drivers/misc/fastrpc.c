// SPDX-License-Identifier: GPL-2.0
// Copyright (c) 2011-2018, The Linux Foundation. All rights reserved.
// Copyright (c) 2018, Linaro Limited

#include <linux/completion.h>
#include <linux/device.h>
#include <linux/dma-buf.h>
#include <linux/dma-mapping.h>
#include <linux/idr.h>
#include <linux/list.h>
#include <linux/miscdevice.h>
#include <linux/module.h>
#include <linux/of_address.h>
#include <linux/of.h>
#include <linux/sort.h>
#include <linux/of_platform.h>
#include <linux/rpmsg.h>
#include <linux/scatterlist.h>
#include <linux/slab.h>
#include <uapi/misc/fastrpc.h>

#define ADSP_DOMAIN_ID (0)
#define MDSP_DOMAIN_ID (1)
#define SDSP_DOMAIN_ID (2)
#define CDSP_DOMAIN_ID (3)
#define FASTRPC_DEV_MAX		4 /* adsp, mdsp, slpi, cdsp*/
#define FASTRPC_MAX_SESSIONS	9 /*8 compute, 1 cpz*/
#define FASTRPC_ALIGN		128
#define FASTRPC_MAX_FDLIST	16
#define FASTRPC_MAX_CRCLIST	64
#define FASTRPC_PHYS(p)	((p) & 0xffffffff)
#define FASTRPC_CTX_MAX (256)
#define FASTRPC_INIT_HANDLE	1
#define FASTRPC_CTXID_MASK (0xFF0)
#define INIT_FILELEN_MAX (64 * 1024 * 1024)
#define INIT_MEMLEN_MAX  (8 * 1024 * 1024)
#define FASTRPC_DEVICE_NAME	"fastrpc"

/* Retrives number of input buffers from the scalars parameter */
#define REMOTE_SCALARS_INBUFS(sc)	(((sc) >> 16) & 0x0ff)

/* Retrives number of output buffers from the scalars parameter */
#define REMOTE_SCALARS_OUTBUFS(sc)	(((sc) >> 8) & 0x0ff)

/* Retrives number of input handles from the scalars parameter */
#define REMOTE_SCALARS_INHANDLES(sc)	(((sc) >> 4) & 0x0f)

/* Retrives number of output handles from the scalars parameter */
#define REMOTE_SCALARS_OUTHANDLES(sc)	((sc) & 0x0f)

#define REMOTE_SCALARS_LENGTH(sc)	(REMOTE_SCALARS_INBUFS(sc) +   \
					 REMOTE_SCALARS_OUTBUFS(sc) +  \
					 REMOTE_SCALARS_INHANDLES(sc)+ \
					 REMOTE_SCALARS_OUTHANDLES(sc))
#define FASTRPC_BUILD_SCALARS(attr, method, in, out, oin, oout)  \
				(((attr & 0x07) << 29) |		\
				((method & 0x1f) << 24) |	\
				((in & 0xff) << 16) |		\
				((out & 0xff) <<  8) |		\
				((oin & 0x0f) <<  4) |		\
				(oout & 0x0f))

#define FASTRPC_SCALARS(method, in, out) \
		FASTRPC_BUILD_SCALARS(0, method, in, out, 0, 0)

#define FASTRPC_CREATE_PROCESS_NARGS	6
/* Remote Method id table */
#define FASTRPC_RMID_INIT_ATTACH	0
#define FASTRPC_RMID_INIT_RELEASE	1
#define FASTRPC_RMID_INIT_CREATE	6
#define FASTRPC_RMID_INIT_CREATE_ATTR	7
#define FASTRPC_RMID_INIT_CREATE_STATIC	8

#define miscdev_to_cctx(d) container_of(d, struct fastrpc_channel_ctx, miscdev)

static const char *domains[FASTRPC_DEV_MAX] = { "adsp", "mdsp",
						"sdsp", "cdsp"};
struct fastrpc_phy_page {
	u64 addr;		/* physical address */
	u64 size;		/* size of contiguous region */
};

struct fastrpc_invoke_buf {
	u32 num;		/* number of contiguous regions */
	u32 pgidx;		/* index to start of contiguous region */
};

struct fastrpc_remote_arg {
	u64 pv;
	u64 len;
};

struct fastrpc_msg {
	int pid;		/* process group id */
	int tid;		/* thread id */
	u64 ctx;		/* invoke caller context */
	u32 handle;	/* handle to invoke */
	u32 sc;		/* scalars structure describing the data */
	u64 addr;		/* physical address */
	u64 size;		/* size of contiguous region */
};

struct fastrpc_invoke_rsp {
	u64 ctx;		/* invoke caller context */
	int retval;		/* invoke return value */
};

struct fastrpc_buf_overlap {
	u64 start;
	u64 end;
	int raix;
	u64 mstart;
	u64 mend;
	u64 offset;
};

struct fastrpc_buf {
	struct fastrpc_user *fl;
	struct dma_buf *dmabuf;
	struct device *dev;
	void *virt;
	u64 phys;
	u64 size;
	/* Lock for dma buf attachments */
	struct mutex lock;
	struct list_head attachments;
};

struct fastrpc_dma_buf_attachment {
	struct device *dev;
	struct sg_table sgt;
	struct list_head node;
};

struct fastrpc_map {
	struct list_head node;
	struct fastrpc_user *fl;
	int fd;
	struct dma_buf *buf;
	struct sg_table *table;
	struct dma_buf_attachment *attach;
	u64 phys;
	u64 size;
	void *va;
	u64 len;
	struct kref refcount;
};

struct fastrpc_invoke_ctx {
	int nscalars;
	int nbufs;
	int retval;
	int pid;
	int tgid;
	u32 sc;
	u32 *crc;
	u64 ctxid;
	u64 msg_sz;
	struct kref refcount;
	struct list_head node; /* list of ctxs */
	struct completion work;
	struct work_struct put_work;
	struct fastrpc_msg msg;
	struct fastrpc_user *fl;
	struct fastrpc_remote_arg *rpra;
	struct fastrpc_map **maps;
	struct fastrpc_buf *buf;
	struct fastrpc_invoke_args *args;
	struct fastrpc_buf_overlap *olaps;
	struct fastrpc_channel_ctx *cctx;
};

struct fastrpc_session_ctx {
	struct device *dev;
	int sid;
	bool used;
	bool valid;
};

struct fastrpc_channel_ctx {
	int domain_id;
	int sesscount;
	struct rpmsg_device *rpdev;
	struct fastrpc_session_ctx session[FASTRPC_MAX_SESSIONS];
	spinlock_t lock;
	struct idr ctx_idr;
	struct list_head users;
	struct miscdevice miscdev;
};

struct fastrpc_user {
	struct list_head user;
	struct list_head maps;
	struct list_head pending;

	struct fastrpc_channel_ctx *cctx;
	struct fastrpc_session_ctx *sctx;
	struct fastrpc_buf *init_mem;

	int tgid;
	int pd;
	/* Lock for lists */
	spinlock_t lock;
	/* lock for allocations */
	struct mutex mutex;
};

static void fastrpc_free_map(struct kref *ref)
{
	struct fastrpc_map *map;

	map = container_of(ref, struct fastrpc_map, refcount);

	if (map->table) {
		dma_buf_unmap_attachment(map->attach, map->table,
					 DMA_BIDIRECTIONAL);
		dma_buf_detach(map->buf, map->attach);
		dma_buf_put(map->buf);
	}

	kfree(map);
}

static void fastrpc_map_put(struct fastrpc_map *map)
{
	if (map)
		kref_put(&map->refcount, fastrpc_free_map);
}

static void fastrpc_map_get(struct fastrpc_map *map)
{
	if (map)
		kref_get(&map->refcount);
}

static int fastrpc_map_find(struct fastrpc_user *fl, int fd,
			    struct fastrpc_map **ppmap)
{
	struct fastrpc_map *map = NULL;

	mutex_lock(&fl->mutex);
	list_for_each_entry(map, &fl->maps, node) {
		if (map->fd == fd) {
			fastrpc_map_get(map);
			*ppmap = map;
			mutex_unlock(&fl->mutex);
			return 0;
		}
	}
	mutex_unlock(&fl->mutex);

	return -ENOENT;
}

static void fastrpc_buf_free(struct fastrpc_buf *buf)
{
	dma_free_coherent(buf->dev, buf->size, buf->virt,
			  FASTRPC_PHYS(buf->phys));
	kfree(buf);
}

static int fastrpc_buf_alloc(struct fastrpc_user *fl, struct device *dev,
			     u64 size, struct fastrpc_buf **obuf)
{
	struct fastrpc_buf *buf;

	buf = kzalloc(sizeof(*buf), GFP_KERNEL);
	if (!buf)
		return -ENOMEM;

	INIT_LIST_HEAD(&buf->attachments);
	mutex_init(&buf->lock);

	buf->fl = fl;
	buf->virt = NULL;
	buf->phys = 0;
	buf->size = size;
	buf->dev = dev;

	buf->virt = dma_alloc_coherent(dev, buf->size, (dma_addr_t *)&buf->phys,
				       GFP_KERNEL);
	if (!buf->virt)
		return -ENOMEM;

	if (fl->sctx && fl->sctx->sid)
		buf->phys += ((u64)fl->sctx->sid << 32);

	*obuf = buf;

	return 0;
}

static void fastrpc_context_free(struct kref *ref)
{
	struct fastrpc_invoke_ctx *ctx;
	struct fastrpc_channel_ctx *cctx;
	unsigned long flags;
	int i;

	ctx = container_of(ref, struct fastrpc_invoke_ctx, refcount);
	cctx = ctx->cctx;

	for (i = 0; i < ctx->nscalars; i++)
		fastrpc_map_put(ctx->maps[i]);

	if (ctx->buf)
		fastrpc_buf_free(ctx->buf);

	spin_lock_irqsave(&cctx->lock, flags);
	idr_remove(&cctx->ctx_idr, ctx->ctxid >> 4);
	spin_unlock_irqrestore(&cctx->lock, flags);

	kfree(ctx->maps);
	kfree(ctx->olaps);
	kfree(ctx);
}

static void fastrpc_context_get(struct fastrpc_invoke_ctx *ctx)
{
	kref_get(&ctx->refcount);
}

static void fastrpc_context_put(struct fastrpc_invoke_ctx *ctx)
{
	kref_put(&ctx->refcount, fastrpc_context_free);
}

static void fastrpc_context_put_wq(struct work_struct *work)
{
	struct fastrpc_invoke_ctx *ctx =
			container_of(work, struct fastrpc_invoke_ctx, put_work);

	fastrpc_context_put(ctx);
}

#define CMP(aa, bb) ((aa) == (bb) ? 0 : (aa) < (bb) ? -1 : 1)
static int olaps_cmp(const void *a, const void *b)
{
	struct fastrpc_buf_overlap *pa = (struct fastrpc_buf_overlap *)a;
	struct fastrpc_buf_overlap *pb = (struct fastrpc_buf_overlap *)b;
	/* sort with lowest starting buffer first */
	int st = CMP(pa->start, pb->start);
	/* sort with highest ending buffer first */
	int ed = CMP(pb->end, pa->end);

	return st == 0 ? ed : st;
}

static void fastrpc_get_buff_overlaps(struct fastrpc_invoke_ctx *ctx)
{
	u64 max_end = 0;
	int i;

	for (i = 0; i < ctx->nbufs; ++i) {
		ctx->olaps[i].start = ctx->args[i].ptr;
		ctx->olaps[i].end = ctx->olaps[i].start + ctx->args[i].length;
		ctx->olaps[i].raix = i;
	}

	sort(ctx->olaps, ctx->nbufs, sizeof(*ctx->olaps), olaps_cmp, NULL);

	for (i = 0; i < ctx->nbufs; ++i) {
		/* Falling inside previous range */
		if (ctx->olaps[i].start < max_end) {
			ctx->olaps[i].mstart = max_end;
			ctx->olaps[i].mend = ctx->olaps[i].end;
			ctx->olaps[i].offset = max_end - ctx->olaps[i].start;

			if (ctx->olaps[i].end > max_end) {
				max_end = ctx->olaps[i].end;
			} else {
				ctx->olaps[i].mend = 0;
				ctx->olaps[i].mstart = 0;
			}

		} else  {
			ctx->olaps[i].mend = ctx->olaps[i].end;
			ctx->olaps[i].mstart = ctx->olaps[i].start;
			ctx->olaps[i].offset = 0;
			max_end = ctx->olaps[i].end;
		}
	}
}

static struct fastrpc_invoke_ctx *fastrpc_context_alloc(
			struct fastrpc_user *user, u32 kernel, u32 sc,
			struct fastrpc_invoke_args *args)
{
	struct fastrpc_channel_ctx *cctx = user->cctx;
	struct fastrpc_invoke_ctx *ctx = NULL;
	unsigned long flags;
	int ret;

	ctx = kzalloc(sizeof(*ctx), GFP_KERNEL);
	if (!ctx)
		return ERR_PTR(-ENOMEM);

	INIT_LIST_HEAD(&ctx->node);
	ctx->fl = user;
	ctx->nscalars = REMOTE_SCALARS_LENGTH(sc);
	ctx->nbufs = REMOTE_SCALARS_INBUFS(sc) +
		     REMOTE_SCALARS_OUTBUFS(sc);

	if (ctx->nscalars) {
		ctx->maps = kcalloc(ctx->nscalars,
				    sizeof(*ctx->maps), GFP_KERNEL);
		if (!ctx->maps) {
			kfree(ctx);
			return ERR_PTR(-ENOMEM);
		}
		ctx->olaps = kcalloc(ctx->nscalars,
				    sizeof(*ctx->olaps), GFP_KERNEL);
		if (!ctx->olaps) {
			kfree(ctx->maps);
			kfree(ctx);
			return ERR_PTR(-ENOMEM);
		}
		ctx->args = args;
		fastrpc_get_buff_overlaps(ctx);
	}

	ctx->sc = sc;
	ctx->retval = -1;
	ctx->pid = current->pid;
	ctx->tgid = user->tgid;
	ctx->cctx = cctx;
	init_completion(&ctx->work);
	INIT_WORK(&ctx->put_work, fastrpc_context_put_wq);

	spin_lock(&user->lock);
	list_add_tail(&ctx->node, &user->pending);
	spin_unlock(&user->lock);

	spin_lock_irqsave(&cctx->lock, flags);
	ret = idr_alloc_cyclic(&cctx->ctx_idr, ctx, 1,
			       FASTRPC_CTX_MAX, GFP_ATOMIC);
	if (ret < 0) {
		spin_unlock_irqrestore(&cctx->lock, flags);
		goto err_idr;
	}
	ctx->ctxid = ret << 4;
	spin_unlock_irqrestore(&cctx->lock, flags);

	kref_init(&ctx->refcount);

	return ctx;
err_idr:
	spin_lock(&user->lock);
	list_del(&ctx->node);
	spin_unlock(&user->lock);
	kfree(ctx->maps);
	kfree(ctx->olaps);
	kfree(ctx);

	return ERR_PTR(ret);
}

static struct sg_table *
fastrpc_map_dma_buf(struct dma_buf_attachment *attachment,
		    enum dma_data_direction dir)
{
	struct fastrpc_dma_buf_attachment *a = attachment->priv;
	struct sg_table *table;

	table = &a->sgt;

	if (!dma_map_sg(attachment->dev, table->sgl, table->nents, dir))
		return ERR_PTR(-ENOMEM);

	return table;
}

static void fastrpc_unmap_dma_buf(struct dma_buf_attachment *attach,
				  struct sg_table *table,
				  enum dma_data_direction dir)
{
	dma_unmap_sg(attach->dev, table->sgl, table->nents, dir);
}

static void fastrpc_release(struct dma_buf *dmabuf)
{
	struct fastrpc_buf *buffer = dmabuf->priv;

	fastrpc_buf_free(buffer);
}

static int fastrpc_dma_buf_attach(struct dma_buf *dmabuf,
				  struct dma_buf_attachment *attachment)
{
	struct fastrpc_dma_buf_attachment *a;
	struct fastrpc_buf *buffer = dmabuf->priv;
	int ret;

	a = kzalloc(sizeof(*a), GFP_KERNEL);
	if (!a)
		return -ENOMEM;

	ret = dma_get_sgtable(buffer->dev, &a->sgt, buffer->virt,
			      FASTRPC_PHYS(buffer->phys), buffer->size);
	if (ret < 0) {
		dev_err(buffer->dev, "failed to get scatterlist from DMA API\n");
		return -EINVAL;
	}

	a->dev = attachment->dev;
	INIT_LIST_HEAD(&a->node);
	attachment->priv = a;

	mutex_lock(&buffer->lock);
	list_add(&a->node, &buffer->attachments);
	mutex_unlock(&buffer->lock);

	return 0;
}

static void fastrpc_dma_buf_detatch(struct dma_buf *dmabuf,
				    struct dma_buf_attachment *attachment)
{
	struct fastrpc_dma_buf_attachment *a = attachment->priv;
	struct fastrpc_buf *buffer = dmabuf->priv;

	mutex_lock(&buffer->lock);
	list_del(&a->node);
	mutex_unlock(&buffer->lock);
	kfree(a);
}

static void *fastrpc_kmap(struct dma_buf *dmabuf, unsigned long pgnum)
{
	struct fastrpc_buf *buf = dmabuf->priv;

	return buf->virt ? buf->virt + pgnum * PAGE_SIZE : NULL;
}

static void *fastrpc_vmap(struct dma_buf *dmabuf)
{
	struct fastrpc_buf *buf = dmabuf->priv;

	return buf->virt;
}

static int fastrpc_mmap(struct dma_buf *dmabuf,
			struct vm_area_struct *vma)
{
	struct fastrpc_buf *buf = dmabuf->priv;
	size_t size = vma->vm_end - vma->vm_start;

	return dma_mmap_coherent(buf->dev, vma, buf->virt,
				 FASTRPC_PHYS(buf->phys), size);
}

static const struct dma_buf_ops fastrpc_dma_buf_ops = {
	.attach = fastrpc_dma_buf_attach,
	.detach = fastrpc_dma_buf_detatch,
	.map_dma_buf = fastrpc_map_dma_buf,
	.unmap_dma_buf = fastrpc_unmap_dma_buf,
	.mmap = fastrpc_mmap,
	.map = fastrpc_kmap,
	.vmap = fastrpc_vmap,
	.release = fastrpc_release,
};

static int fastrpc_map_create(struct fastrpc_user *fl, int fd,
			      u64 len, struct fastrpc_map **ppmap)
{
	struct fastrpc_session_ctx *sess = fl->sctx;
	struct fastrpc_map *map = NULL;
	int err = 0;

	if (!fastrpc_map_find(fl, fd, ppmap))
		return 0;

	map = kzalloc(sizeof(*map), GFP_KERNEL);
	if (!map)
		return -ENOMEM;

	INIT_LIST_HEAD(&map->node);
	map->fl = fl;
	map->fd = fd;
	map->buf = dma_buf_get(fd);
	if (IS_ERR(map->buf)) {
		err = PTR_ERR(map->buf);
		goto get_err;
	}

	map->attach = dma_buf_attach(map->buf, sess->dev);
	if (IS_ERR(map->attach)) {
		dev_err(sess->dev, "Failed to attach dmabuf\n");
		err = PTR_ERR(map->attach);
		goto attach_err;
	}

	map->table = dma_buf_map_attachment(map->attach, DMA_BIDIRECTIONAL);
	if (IS_ERR(map->table)) {
		err = PTR_ERR(map->table);
		goto map_err;
	}

	map->phys = sg_dma_address(map->table->sgl);
	map->phys += ((u64)fl->sctx->sid << 32);
	map->size = len;
	map->va = sg_virt(map->table->sgl);
	map->len = len;
	kref_init(&map->refcount);

	spin_lock(&fl->lock);
	list_add_tail(&map->node, &fl->maps);
	spin_unlock(&fl->lock);
	*ppmap = map;

	return 0;

map_err:
	dma_buf_detach(map->buf, map->attach);
attach_err:
	dma_buf_put(map->buf);
get_err:
	kfree(map);

	return err;
}

/*
 * Fastrpc payload buffer with metadata looks like:
 *
 * >>>>>>  START of METADATA <<<<<<<<<
 * +---------------------------------+
 * |           Arguments             |
 * | type:(struct fastrpc_remote_arg)|
 * |             (0 - N)             |
 * +---------------------------------+
 * |         Invoke Buffer list      |
 * | type:(struct fastrpc_invoke_buf)|
 * |           (0 - N)               |
 * +---------------------------------+
 * |         Page info list          |
 * | type:(struct fastrpc_phy_page)  |
 * |             (0 - N)             |
 * +---------------------------------+
 * |         Optional info           |
 * |(can be specific to SoC/Firmware)|
 * +---------------------------------+
 * >>>>>>>>  END of METADATA <<<<<<<<<
 * +---------------------------------+
 * |         Inline ARGS             |
 * |            (0-N)                |
 * +---------------------------------+
 */

static int fastrpc_get_meta_size(struct fastrpc_invoke_ctx *ctx)
{
	int size = 0;

	size = (sizeof(struct fastrpc_remote_arg) +
		sizeof(struct fastrpc_invoke_buf) +
		sizeof(struct fastrpc_phy_page)) * ctx->nscalars +
		sizeof(u64) * FASTRPC_MAX_FDLIST +
		sizeof(u32) * FASTRPC_MAX_CRCLIST;

	return size;
}

static u64 fastrpc_get_payload_size(struct fastrpc_invoke_ctx *ctx, int metalen)
{
	u64 size = 0;
	int i;

	size = ALIGN(metalen, FASTRPC_ALIGN);
	for (i = 0; i < ctx->nscalars; i++) {
		if (ctx->args[i].fd == 0 || ctx->args[i].fd == -1) {

			if (ctx->olaps[i].offset == 0)
				size = ALIGN(size, FASTRPC_ALIGN);

			size += (ctx->olaps[i].mend - ctx->olaps[i].mstart);
		}
	}

	return size;
}

static int fastrpc_create_maps(struct fastrpc_invoke_ctx *ctx)
{
	struct device *dev = ctx->fl->sctx->dev;
	int i, err;

	for (i = 0; i < ctx->nscalars; ++i) {
		/* Make sure reserved field is set to 0 */
		if (ctx->args[i].reserved)
			return -EINVAL;

		if (ctx->args[i].fd == 0 || ctx->args[i].fd == -1 ||
		    ctx->args[i].length == 0)
			continue;

		err = fastrpc_map_create(ctx->fl, ctx->args[i].fd,
					 ctx->args[i].length, &ctx->maps[i]);
		if (err) {
			dev_err(dev, "Error Creating map %d\n", err);
			return -EINVAL;
		}

	}
	return 0;
}

static int fastrpc_get_args(u32 kernel, struct fastrpc_invoke_ctx *ctx)
{
	struct device *dev = ctx->fl->sctx->dev;
	struct fastrpc_remote_arg *rpra;
	struct fastrpc_invoke_buf *list;
	struct fastrpc_phy_page *pages;
	int inbufs, i, oix, err = 0;
	u64 len, rlen, pkt_size;
	u64 pg_start, pg_end;
	uintptr_t args;
	int metalen;

	inbufs = REMOTE_SCALARS_INBUFS(ctx->sc);
	metalen = fastrpc_get_meta_size(ctx);
	pkt_size = fastrpc_get_payload_size(ctx, metalen);

	err = fastrpc_create_maps(ctx);
	if (err)
		return err;

	ctx->msg_sz = pkt_size;

	err = fastrpc_buf_alloc(ctx->fl, dev, pkt_size, &ctx->buf);
	if (err)
		return err;

	rpra = ctx->buf->virt;
	list = ctx->buf->virt + ctx->nscalars * sizeof(*rpra);
	pages = ctx->buf->virt + ctx->nscalars * (sizeof(*list) +
		sizeof(*rpra));
	args = (uintptr_t)ctx->buf->virt + metalen;
	rlen = pkt_size - metalen;
	ctx->rpra = rpra;

	for (oix = 0; oix < ctx->nbufs; ++oix) {
		int mlen;

		i = ctx->olaps[oix].raix;
		len = ctx->args[i].length;

		rpra[i].pv = 0;
		rpra[i].len = len;
		list[i].num = len ? 1 : 0;
		list[i].pgidx = i;

		if (!len)
			continue;

		if (ctx->maps[i]) {
			struct vm_area_struct *vma = NULL;

			rpra[i].pv = (u64) ctx->args[i].ptr;
			pages[i].addr = ctx->maps[i]->phys;

			vma = find_vma(current->mm, ctx->args[i].ptr);
			if (vma)
				pages[i].addr += ctx->args[i].ptr -
						 vma->vm_start;

			pg_start = (ctx->args[i].ptr & PAGE_MASK) >> PAGE_SHIFT;
			pg_end = ((ctx->args[i].ptr + len - 1) & PAGE_MASK) >>
				  PAGE_SHIFT;
			pages[i].size = (pg_end - pg_start + 1) * PAGE_SIZE;

		} else {

			if (ctx->olaps[oix].offset == 0) {
				rlen -= ALIGN(args, FASTRPC_ALIGN) - args;
				args = ALIGN(args, FASTRPC_ALIGN);
			}

			mlen = ctx->olaps[oix].mend - ctx->olaps[oix].mstart;

			if (rlen < mlen)
				goto bail;

			rpra[i].pv = args - ctx->olaps[oix].offset;
			pages[i].addr = ctx->buf->phys -
					ctx->olaps[oix].offset +
					(pkt_size - rlen);
			pages[i].addr = pages[i].addr &	PAGE_MASK;

			pg_start = (args & PAGE_MASK) >> PAGE_SHIFT;
			pg_end = ((args + len - 1) & PAGE_MASK) >> PAGE_SHIFT;
			pages[i].size = (pg_end - pg_start + 1) * PAGE_SIZE;
			args = args + mlen;
			rlen -= mlen;
		}

		if (i < inbufs && !ctx->maps[i]) {
			void *dst = (void *)(uintptr_t)rpra[i].pv;
			void *src = (void *)(uintptr_t)ctx->args[i].ptr;

			if (!kernel) {
				if (copy_from_user(dst, (void __user *)src,
						   len)) {
					err = -EFAULT;
					goto bail;
				}
			} else {
				memcpy(dst, src, len);
			}
		}
	}

	for (i = ctx->nbufs; i < ctx->nscalars; ++i) {
		rpra[i].pv = (u64) ctx->args[i].ptr;
		rpra[i].len = ctx->args[i].length;
		list[i].num = ctx->args[i].length ? 1 : 0;
		list[i].pgidx = i;
		pages[i].addr = ctx->maps[i]->phys;
		pages[i].size = ctx->maps[i]->size;
	}

bail:
	if (err)
		dev_err(dev, "Error: get invoke args failed:%d\n", err);

	return err;
}

static int fastrpc_put_args(struct fastrpc_invoke_ctx *ctx,
			    u32 kernel)
{
	struct fastrpc_remote_arg *rpra = ctx->rpra;
	int i, inbufs;

	inbufs = REMOTE_SCALARS_INBUFS(ctx->sc);

	for (i = inbufs; i < ctx->nbufs; ++i) {
		void *src = (void *)(uintptr_t)rpra[i].pv;
		void *dst = (void *)(uintptr_t)ctx->args[i].ptr;
		u64 len = rpra[i].len;

		if (!kernel) {
			if (copy_to_user((void __user *)dst, src, len))
				return -EFAULT;
		} else {
			memcpy(dst, src, len);
		}
	}

	return 0;
}

static int fastrpc_invoke_send(struct fastrpc_session_ctx *sctx,
			       struct fastrpc_invoke_ctx *ctx,
			       u32 kernel, uint32_t handle)
{
	struct fastrpc_channel_ctx *cctx;
	struct fastrpc_user *fl = ctx->fl;
	struct fastrpc_msg *msg = &ctx->msg;

	cctx = fl->cctx;
	msg->pid = fl->tgid;
	msg->tid = current->pid;

	if (kernel)
		msg->pid = 0;

	msg->ctx = ctx->ctxid | fl->pd;
	msg->handle = handle;
	msg->sc = ctx->sc;
	msg->addr = ctx->buf ? ctx->buf->phys : 0;
	msg->size = roundup(ctx->msg_sz, PAGE_SIZE);
	fastrpc_context_get(ctx);

	return rpmsg_send(cctx->rpdev->ept, (void *)msg, sizeof(*msg));
}

static int fastrpc_internal_invoke(struct fastrpc_user *fl,  u32 kernel,
				   u32 handle, u32 sc,
				   struct fastrpc_invoke_args *args)
{
	struct fastrpc_invoke_ctx *ctx = NULL;
	int err = 0;

	if (!fl->sctx)
		return -EINVAL;

	ctx = fastrpc_context_alloc(fl, kernel, sc, args);
	if (IS_ERR(ctx))
		return PTR_ERR(ctx);

	if (ctx->nscalars) {
		err = fastrpc_get_args(kernel, ctx);
		if (err)
			goto bail;
	}

	/* make sure that all CPU memory writes are seen by DSP */
	dma_wmb();
	/* Send invoke buffer to remote dsp */
	err = fastrpc_invoke_send(fl->sctx, ctx, kernel, handle);
	if (err)
		goto bail;

	/* Wait for remote dsp to respond or time out */
	err = wait_for_completion_interruptible(&ctx->work);
	if (err)
		goto bail;

	/* Check the response from remote dsp */
	err = ctx->retval;
	if (err)
		goto bail;

	if (ctx->nscalars) {
		/* make sure that all memory writes by DSP are seen by CPU */
		dma_rmb();
		/* populate all the output buffers with results */
		err = fastrpc_put_args(ctx, kernel);
		if (err)
			goto bail;
	}

bail:
	/* We are done with this compute context, remove it from pending list */
	spin_lock(&fl->lock);
	list_del(&ctx->node);
	spin_unlock(&fl->lock);
	fastrpc_context_put(ctx);

	if (err)
		dev_dbg(fl->sctx->dev, "Error: Invoke Failed %d\n", err);

	return err;
}

static int fastrpc_init_create_process(struct fastrpc_user *fl,
					char __user *argp)
{
	struct fastrpc_init_create init;
	struct fastrpc_invoke_args *args;
	struct fastrpc_phy_page pages[1];
	struct fastrpc_map *map = NULL;
	struct fastrpc_buf *imem = NULL;
	int memlen;
	int err;
	struct {
		int pgid;
		u32 namelen;
		u32 filelen;
		u32 pageslen;
		u32 attrs;
		u32 siglen;
	} inbuf;
	u32 sc;

	args = kcalloc(FASTRPC_CREATE_PROCESS_NARGS, sizeof(*args), GFP_KERNEL);
	if (!args)
		return -ENOMEM;

	if (copy_from_user(&init, argp, sizeof(init))) {
		err = -EFAULT;
		goto err;
	}

	if (init.filelen > INIT_FILELEN_MAX) {
		err = -EINVAL;
		goto err;
	}

	inbuf.pgid = fl->tgid;
	inbuf.namelen = strlen(current->comm) + 1;
	inbuf.filelen = init.filelen;
	inbuf.pageslen = 1;
	inbuf.attrs = init.attrs;
	inbuf.siglen = init.siglen;
	fl->pd = 1;

	if (init.filelen && init.filefd) {
		err = fastrpc_map_create(fl, init.filefd, init.filelen, &map);
		if (err)
			goto err;
	}

	memlen = ALIGN(max(INIT_FILELEN_MAX, (int)init.filelen * 4),
		       1024 * 1024);
	err = fastrpc_buf_alloc(fl, fl->sctx->dev, memlen,
				&imem);
	if (err)
		goto err_alloc;

	fl->init_mem = imem;
	args[0].ptr = (u64)(uintptr_t)&inbuf;
	args[0].length = sizeof(inbuf);
	args[0].fd = -1;

	args[1].ptr = (u64)(uintptr_t)current->comm;
	args[1].length = inbuf.namelen;
	args[1].fd = -1;

	args[2].ptr = (u64) init.file;
	args[2].length = inbuf.filelen;
	args[2].fd = init.filefd;

	pages[0].addr = imem->phys;
	pages[0].size = imem->size;

	args[3].ptr = (u64)(uintptr_t) pages;
	args[3].length = 1 * sizeof(*pages);
	args[3].fd = -1;

	args[4].ptr = (u64)(uintptr_t)&inbuf.attrs;
	args[4].length = sizeof(inbuf.attrs);
	args[4].fd = -1;

	args[5].ptr = (u64)(uintptr_t) &inbuf.siglen;
	args[5].length = sizeof(inbuf.siglen);
	args[5].fd = -1;

	sc = FASTRPC_SCALARS(FASTRPC_RMID_INIT_CREATE, 4, 0);
	if (init.attrs)
		sc = FASTRPC_SCALARS(FASTRPC_RMID_INIT_CREATE_ATTR, 6, 0);

	err = fastrpc_internal_invoke(fl, true, FASTRPC_INIT_HANDLE,
				      sc, args);
	if (err)
		goto err_invoke;

	kfree(args);

	return 0;

err_invoke:
	fl->init_mem = NULL;
	fastrpc_buf_free(imem);
err_alloc:
	if (map) {
		spin_lock(&fl->lock);
		list_del(&map->node);
		spin_unlock(&fl->lock);
		fastrpc_map_put(map);
	}
err:
	kfree(args);

	return err;
}

static struct fastrpc_session_ctx *fastrpc_session_alloc(
					struct fastrpc_channel_ctx *cctx)
{
	struct fastrpc_session_ctx *session = NULL;
	unsigned long flags;
	int i;

	spin_lock_irqsave(&cctx->lock, flags);
	for (i = 0; i < cctx->sesscount; i++) {
		if (!cctx->session[i].used && cctx->session[i].valid) {
			cctx->session[i].used = true;
			session = &cctx->session[i];
			break;
		}
	}
	spin_unlock_irqrestore(&cctx->lock, flags);

	return session;
}

static void fastrpc_session_free(struct fastrpc_channel_ctx *cctx,
				 struct fastrpc_session_ctx *session)
{
	unsigned long flags;

	spin_lock_irqsave(&cctx->lock, flags);
	session->used = false;
	spin_unlock_irqrestore(&cctx->lock, flags);
}

static int fastrpc_release_current_dsp_process(struct fastrpc_user *fl)
{
	struct fastrpc_invoke_args args[1];
	int tgid = 0;
	u32 sc;

	tgid = fl->tgid;
	args[0].ptr = (u64)(uintptr_t) &tgid;
	args[0].length = sizeof(tgid);
	args[0].fd = -1;
	args[0].reserved = 0;
	sc = FASTRPC_SCALARS(FASTRPC_RMID_INIT_RELEASE, 1, 0);

	return fastrpc_internal_invoke(fl, true, FASTRPC_INIT_HANDLE,
				       sc, &args[0]);
}

static int fastrpc_device_release(struct inode *inode, struct file *file)
{
	struct fastrpc_user *fl = (struct fastrpc_user *)file->private_data;
	struct fastrpc_channel_ctx *cctx = fl->cctx;
	struct fastrpc_invoke_ctx *ctx, *n;
	struct fastrpc_map *map, *m;
	unsigned long flags;

	fastrpc_release_current_dsp_process(fl);

	spin_lock_irqsave(&cctx->lock, flags);
	list_del(&fl->user);
	spin_unlock_irqrestore(&cctx->lock, flags);

	if (fl->init_mem)
		fastrpc_buf_free(fl->init_mem);

	list_for_each_entry_safe(ctx, n, &fl->pending, node) {
		list_del(&ctx->node);
		fastrpc_context_put(ctx);
	}

	list_for_each_entry_safe(map, m, &fl->maps, node) {
		list_del(&map->node);
		fastrpc_map_put(map);
	}

	fastrpc_session_free(cctx, fl->sctx);

	mutex_destroy(&fl->mutex);
	kfree(fl);
	file->private_data = NULL;

	return 0;
}

static int fastrpc_device_open(struct inode *inode, struct file *filp)
{
	struct fastrpc_channel_ctx *cctx = miscdev_to_cctx(filp->private_data);
	struct fastrpc_user *fl = NULL;
	unsigned long flags;

	fl = kzalloc(sizeof(*fl), GFP_KERNEL);
	if (!fl)
		return -ENOMEM;

	filp->private_data = fl;
	spin_lock_init(&fl->lock);
	mutex_init(&fl->mutex);
	INIT_LIST_HEAD(&fl->pending);
	INIT_LIST_HEAD(&fl->maps);
	INIT_LIST_HEAD(&fl->user);
	fl->tgid = current->tgid;
	fl->cctx = cctx;

	fl->sctx = fastrpc_session_alloc(cctx);
	if (!fl->sctx) {
		dev_err(&cctx->rpdev->dev, "No session available\n");
		mutex_destroy(&fl->mutex);
		kfree(fl);

		return -EBUSY;
	}

	spin_lock_irqsave(&cctx->lock, flags);
	list_add_tail(&fl->user, &cctx->users);
	spin_unlock_irqrestore(&cctx->lock, flags);

	return 0;
}

static int fastrpc_dmabuf_free(struct fastrpc_user *fl, char __user *argp)
{
	struct dma_buf *buf;
	int info;

	if (copy_from_user(&info, argp, sizeof(info)))
		return -EFAULT;

	buf = dma_buf_get(info);
	if (IS_ERR_OR_NULL(buf))
		return -EINVAL;
	/*
	 * one for the last get and other for the ALLOC_DMA_BUFF ioctl
	 */
	dma_buf_put(buf);
	dma_buf_put(buf);

	return 0;
}

static int fastrpc_dmabuf_alloc(struct fastrpc_user *fl, char __user *argp)
{
	struct fastrpc_alloc_dma_buf bp;
	DEFINE_DMA_BUF_EXPORT_INFO(exp_info);
	struct fastrpc_buf *buf = NULL;
	int err;

	if (copy_from_user(&bp, argp, sizeof(bp)))
		return -EFAULT;

	err = fastrpc_buf_alloc(fl, fl->sctx->dev, bp.size, &buf);
	if (err)
		return err;
	exp_info.ops = &fastrpc_dma_buf_ops;
	exp_info.size = bp.size;
	exp_info.flags = O_RDWR;
	exp_info.priv = buf;
	buf->dmabuf = dma_buf_export(&exp_info);
	if (IS_ERR(buf->dmabuf)) {
		err = PTR_ERR(buf->dmabuf);
		fastrpc_buf_free(buf);
		return err;
	}

	bp.fd = dma_buf_fd(buf->dmabuf, O_ACCMODE);
	if (bp.fd < 0) {
		dma_buf_put(buf->dmabuf);
		return -EINVAL;
	}

	if (copy_to_user(argp, &bp, sizeof(bp))) {
		dma_buf_put(buf->dmabuf);
		return -EFAULT;
	}

	get_dma_buf(buf->dmabuf);

	return 0;
}

static int fastrpc_init_attach(struct fastrpc_user *fl)
{
	struct fastrpc_invoke_args args[1];
	int tgid = fl->tgid;
	u32 sc;

	args[0].ptr = (u64)(uintptr_t) &tgid;
	args[0].length = sizeof(tgid);
	args[0].fd = -1;
	args[0].reserved = 0;
	sc = FASTRPC_SCALARS(FASTRPC_RMID_INIT_ATTACH, 1, 0);
	fl->pd = 0;

	return fastrpc_internal_invoke(fl, true, FASTRPC_INIT_HANDLE,
				       sc, &args[0]);
}

static int fastrpc_invoke(struct fastrpc_user *fl, char __user *argp)
{
	struct fastrpc_invoke_args *args = NULL;
	struct fastrpc_invoke inv;
	u32 nscalars;
	int err;

	if (copy_from_user(&inv, argp, sizeof(inv)))
		return -EFAULT;

	/* nscalars is truncated here to max supported value */
	nscalars = REMOTE_SCALARS_LENGTH(inv.sc);
	if (nscalars) {
		args = kcalloc(nscalars, sizeof(*args), GFP_KERNEL);
		if (!args)
			return -ENOMEM;

		if (copy_from_user(args, (void __user *)(uintptr_t)inv.args,
				   nscalars * sizeof(*args))) {
			kfree(args);
			return -EFAULT;
		}
	}

	err = fastrpc_internal_invoke(fl, false, inv.handle, inv.sc, args);
	kfree(args);

	return err;
}

static long fastrpc_device_ioctl(struct file *file, unsigned int cmd,
				 unsigned long arg)
{
	struct fastrpc_user *fl = (struct fastrpc_user *)file->private_data;
	char __user *argp = (char __user *)arg;
	int err;

	switch (cmd) {
	case FASTRPC_IOCTL_INVOKE:
		err = fastrpc_invoke(fl, argp);
		break;
	case FASTRPC_IOCTL_INIT_ATTACH:
		err = fastrpc_init_attach(fl);
		break;
	case FASTRPC_IOCTL_INIT_CREATE:
		err = fastrpc_init_create_process(fl, argp);
		break;
	case FASTRPC_IOCTL_FREE_DMA_BUFF:
		err = fastrpc_dmabuf_free(fl, argp);
		break;
	case FASTRPC_IOCTL_ALLOC_DMA_BUFF:
		err = fastrpc_dmabuf_alloc(fl, argp);
		break;
	default:
		err = -ENOTTY;
		break;
	}

	return err;
}

static const struct file_operations fastrpc_fops = {
	.open = fastrpc_device_open,
	.release = fastrpc_device_release,
	.unlocked_ioctl = fastrpc_device_ioctl,
	.compat_ioctl = fastrpc_device_ioctl,
};

static int fastrpc_cb_probe(struct platform_device *pdev)
{
	struct fastrpc_channel_ctx *cctx;
	struct fastrpc_session_ctx *sess;
	struct device *dev = &pdev->dev;
	int i, sessions = 0;
<<<<<<< HEAD
	unsigned long flags;
=======
	int rc;
>>>>>>> 085b7755

	cctx = dev_get_drvdata(dev->parent);
	if (!cctx)
		return -EINVAL;

	of_property_read_u32(dev->of_node, "qcom,nsessions", &sessions);

	spin_lock_irqsave(&cctx->lock, flags);
	sess = &cctx->session[cctx->sesscount];
	sess->used = false;
	sess->valid = true;
	sess->dev = dev;
	dev_set_drvdata(dev, sess);

	if (of_property_read_u32(dev->of_node, "reg", &sess->sid))
		dev_info(dev, "FastRPC Session ID not specified in DT\n");

	if (sessions > 0) {
		struct fastrpc_session_ctx *dup_sess;

		for (i = 1; i < sessions; i++) {
			if (cctx->sesscount++ >= FASTRPC_MAX_SESSIONS)
				break;
			dup_sess = &cctx->session[cctx->sesscount];
			memcpy(dup_sess, sess, sizeof(*dup_sess));
		}
	}
	cctx->sesscount++;
<<<<<<< HEAD
	spin_unlock_irqrestore(&cctx->lock, flags);
	dma_set_mask(dev, DMA_BIT_MASK(32));
=======
	spin_unlock(&cctx->lock);
	rc = dma_set_mask(dev, DMA_BIT_MASK(32));
	if (rc) {
		dev_err(dev, "32-bit DMA enable failed\n");
		return rc;
	}
>>>>>>> 085b7755

	return 0;
}

static int fastrpc_cb_remove(struct platform_device *pdev)
{
	struct fastrpc_channel_ctx *cctx = dev_get_drvdata(pdev->dev.parent);
	struct fastrpc_session_ctx *sess = dev_get_drvdata(&pdev->dev);
	unsigned long flags;
	int i;

	spin_lock_irqsave(&cctx->lock, flags);
	for (i = 1; i < FASTRPC_MAX_SESSIONS; i++) {
		if (cctx->session[i].sid == sess->sid) {
			cctx->session[i].valid = false;
			cctx->sesscount--;
		}
	}
	spin_unlock_irqrestore(&cctx->lock, flags);

	return 0;
}

static const struct of_device_id fastrpc_match_table[] = {
	{ .compatible = "qcom,fastrpc-compute-cb", },
	{}
};

static struct platform_driver fastrpc_cb_driver = {
	.probe = fastrpc_cb_probe,
	.remove = fastrpc_cb_remove,
	.driver = {
		.name = "qcom,fastrpc-cb",
		.of_match_table = fastrpc_match_table,
		.suppress_bind_attrs = true,
	},
};

static int fastrpc_rpmsg_probe(struct rpmsg_device *rpdev)
{
	struct device *rdev = &rpdev->dev;
	struct fastrpc_channel_ctx *data;
	int i, err, domain_id = -1;
	const char *domain;

	data = devm_kzalloc(rdev, sizeof(*data), GFP_KERNEL);
	if (!data)
		return -ENOMEM;

	err = of_property_read_string(rdev->of_node, "label", &domain);
	if (err) {
		dev_info(rdev, "FastRPC Domain not specified in DT\n");
		return err;
	}

	for (i = 0; i <= CDSP_DOMAIN_ID; i++) {
		if (!strcmp(domains[i], domain)) {
			domain_id = i;
			break;
		}
	}

	if (domain_id < 0) {
		dev_info(rdev, "FastRPC Invalid Domain ID %d\n", domain_id);
		return -EINVAL;
	}

	data->miscdev.minor = MISC_DYNAMIC_MINOR;
	data->miscdev.name = kasprintf(GFP_KERNEL, "fastrpc-%s",
				domains[domain_id]);
	data->miscdev.fops = &fastrpc_fops;
	err = misc_register(&data->miscdev);
	if (err)
		return err;

	dev_set_drvdata(&rpdev->dev, data);
	dma_set_mask_and_coherent(rdev, DMA_BIT_MASK(32));
	INIT_LIST_HEAD(&data->users);
	spin_lock_init(&data->lock);
	idr_init(&data->ctx_idr);
	data->domain_id = domain_id;
	data->rpdev = rpdev;

	return of_platform_populate(rdev->of_node, NULL, NULL, rdev);
}

static void fastrpc_notify_users(struct fastrpc_user *user)
{
	struct fastrpc_invoke_ctx *ctx;

	spin_lock(&user->lock);
	list_for_each_entry(ctx, &user->pending, node)
		complete(&ctx->work);
	spin_unlock(&user->lock);
}

static void fastrpc_rpmsg_remove(struct rpmsg_device *rpdev)
{
	struct fastrpc_channel_ctx *cctx = dev_get_drvdata(&rpdev->dev);
	struct fastrpc_user *user;
	unsigned long flags;

	spin_lock_irqsave(&cctx->lock, flags);
	list_for_each_entry(user, &cctx->users, user)
		fastrpc_notify_users(user);
	spin_unlock_irqrestore(&cctx->lock, flags);

	misc_deregister(&cctx->miscdev);
	of_platform_depopulate(&rpdev->dev);
	kfree(cctx);
}

static int fastrpc_rpmsg_callback(struct rpmsg_device *rpdev, void *data,
				  int len, void *priv, u32 addr)
{
	struct fastrpc_channel_ctx *cctx = dev_get_drvdata(&rpdev->dev);
	struct fastrpc_invoke_rsp *rsp = data;
	struct fastrpc_invoke_ctx *ctx;
	unsigned long flags;
	unsigned long ctxid;

	if (len < sizeof(*rsp))
		return -EINVAL;

	ctxid = ((rsp->ctx & FASTRPC_CTXID_MASK) >> 4);

	spin_lock_irqsave(&cctx->lock, flags);
	ctx = idr_find(&cctx->ctx_idr, ctxid);
	spin_unlock_irqrestore(&cctx->lock, flags);

	if (!ctx) {
		dev_err(&rpdev->dev, "No context ID matches response\n");
		return -ENOENT;
	}

	ctx->retval = rsp->retval;
	complete(&ctx->work);

	/*
	 * The DMA buffer associated with the context cannot be freed in
	 * interrupt context so schedule it through a worker thread to
	 * avoid a kernel BUG.
	 */
	schedule_work(&ctx->put_work);

	return 0;
}

static const struct of_device_id fastrpc_rpmsg_of_match[] = {
	{ .compatible = "qcom,fastrpc" },
	{ },
};
MODULE_DEVICE_TABLE(of, fastrpc_rpmsg_of_match);

static struct rpmsg_driver fastrpc_driver = {
	.probe = fastrpc_rpmsg_probe,
	.remove = fastrpc_rpmsg_remove,
	.callback = fastrpc_rpmsg_callback,
	.drv = {
		.name = "qcom,fastrpc",
		.of_match_table = fastrpc_rpmsg_of_match,
	},
};

static int fastrpc_init(void)
{
	int ret;

	ret = platform_driver_register(&fastrpc_cb_driver);
	if (ret < 0) {
		pr_err("fastrpc: failed to register cb driver\n");
		return ret;
	}

	ret = register_rpmsg_driver(&fastrpc_driver);
	if (ret < 0) {
		pr_err("fastrpc: failed to register rpmsg driver\n");
		platform_driver_unregister(&fastrpc_cb_driver);
		return ret;
	}

	return 0;
}
module_init(fastrpc_init);

static void fastrpc_exit(void)
{
	platform_driver_unregister(&fastrpc_cb_driver);
	unregister_rpmsg_driver(&fastrpc_driver);
}
module_exit(fastrpc_exit);

MODULE_LICENSE("GPL v2");<|MERGE_RESOLUTION|>--- conflicted
+++ resolved
@@ -1314,11 +1314,8 @@
 	struct fastrpc_session_ctx *sess;
 	struct device *dev = &pdev->dev;
 	int i, sessions = 0;
-<<<<<<< HEAD
 	unsigned long flags;
-=======
 	int rc;
->>>>>>> 085b7755
 
 	cctx = dev_get_drvdata(dev->parent);
 	if (!cctx)
@@ -1347,17 +1344,12 @@
 		}
 	}
 	cctx->sesscount++;
-<<<<<<< HEAD
 	spin_unlock_irqrestore(&cctx->lock, flags);
-	dma_set_mask(dev, DMA_BIT_MASK(32));
-=======
-	spin_unlock(&cctx->lock);
 	rc = dma_set_mask(dev, DMA_BIT_MASK(32));
 	if (rc) {
 		dev_err(dev, "32-bit DMA enable failed\n");
 		return rc;
 	}
->>>>>>> 085b7755
 
 	return 0;
 }
