#
# Makefile for some libs needed in the kernel.
#

ifdef CONFIG_FUNCTION_TRACER
ORIG_CFLAGS := $(KBUILD_CFLAGS)
KBUILD_CFLAGS = $(subst -pg,,$(ORIG_CFLAGS))
endif

lib-y := ctype.o string.o vsprintf.o cmdline.o \
	 rbtree.o radix-tree.o dump_stack.o \
	 idr.o int_sqrt.o extable.o prio_tree.o \
	 sha1.o irq_regs.o reciprocal_div.o argv_split.o \
	 proportions.o prio_heap.o ratelimit.o show_mem.o \
<<<<<<< HEAD
	 is_single_threaded.o decompress.o
=======
	 is_single_threaded.o plist.o decompress.o
>>>>>>> 7c730ccd

lib-$(CONFIG_MMU) += ioremap.o
lib-$(CONFIG_SMP) += cpumask.o

lib-y	+= kobject.o kref.o klist.o

obj-y += bcd.o div64.o sort.o parser.o halfmd4.o debug_locks.o random32.o \
	 bust_spinlocks.o hexdump.o kasprintf.o bitmap.o scatterlist.o \
	 string_helpers.o

ifeq ($(CONFIG_DEBUG_KOBJECT),y)
CFLAGS_kobject.o += -DDEBUG
CFLAGS_kobject_uevent.o += -DDEBUG
endif

lib-$(CONFIG_HOTPLUG) += kobject_uevent.o
obj-$(CONFIG_GENERIC_IOMAP) += iomap.o
obj-$(CONFIG_HAS_IOMEM) += iomap_copy.o devres.o
obj-$(CONFIG_CHECK_SIGNATURE) += check_signature.o
obj-$(CONFIG_DEBUG_LOCKING_API_SELFTESTS) += locking-selftest.o
obj-$(CONFIG_DEBUG_SPINLOCK) += spinlock_debug.o
lib-$(CONFIG_RWSEM_GENERIC_SPINLOCK) += rwsem-spinlock.o
lib-$(CONFIG_RWSEM_XCHGADD_ALGORITHM) += rwsem.o
lib-$(CONFIG_GENERIC_FIND_FIRST_BIT) += find_next_bit.o
lib-$(CONFIG_GENERIC_FIND_NEXT_BIT) += find_next_bit.o
lib-$(CONFIG_GENERIC_FIND_LAST_BIT) += find_last_bit.o
obj-$(CONFIG_GENERIC_HWEIGHT) += hweight.o
obj-$(CONFIG_LOCK_KERNEL) += kernel_lock.o
obj-$(CONFIG_DEBUG_PREEMPT) += smp_processor_id.o
obj-$(CONFIG_DEBUG_LIST) += list_debug.o
obj-$(CONFIG_DEBUG_OBJECTS) += debugobjects.o

ifneq ($(CONFIG_HAVE_DEC_LOCK),y)
  lib-y += dec_and_lock.o
endif

obj-$(CONFIG_BITREVERSE) += bitrev.o
obj-$(CONFIG_CRC_CCITT)	+= crc-ccitt.o
obj-$(CONFIG_CRC16)	+= crc16.o
obj-$(CONFIG_CRC_T10DIF)+= crc-t10dif.o
obj-$(CONFIG_CRC_ITU_T)	+= crc-itu-t.o
obj-$(CONFIG_CRC32)	+= crc32.o
obj-$(CONFIG_CRC7)	+= crc7.o
obj-$(CONFIG_LIBCRC32C)	+= libcrc32c.o
obj-$(CONFIG_GENERIC_ALLOCATOR) += genalloc.o

obj-$(CONFIG_ZLIB_INFLATE) += zlib_inflate/
obj-$(CONFIG_ZLIB_DEFLATE) += zlib_deflate/
obj-$(CONFIG_REED_SOLOMON) += reed_solomon/
obj-$(CONFIG_LZO_COMPRESS) += lzo/
obj-$(CONFIG_LZO_DECOMPRESS) += lzo/

lib-$(CONFIG_DECOMPRESS_GZIP) += decompress_inflate.o
lib-$(CONFIG_DECOMPRESS_BZIP2) += decompress_bunzip2.o
lib-$(CONFIG_DECOMPRESS_LZMA) += decompress_unlzma.o

obj-$(CONFIG_TEXTSEARCH) += textsearch.o
obj-$(CONFIG_TEXTSEARCH_KMP) += ts_kmp.o
obj-$(CONFIG_TEXTSEARCH_BM) += ts_bm.o
obj-$(CONFIG_TEXTSEARCH_FSM) += ts_fsm.o
obj-$(CONFIG_SMP) += percpu_counter.o
obj-$(CONFIG_AUDIT_GENERIC) += audit.o

obj-$(CONFIG_SWIOTLB) += swiotlb.o
obj-$(CONFIG_IOMMU_HELPER) += iommu-helper.o
obj-$(CONFIG_FAULT_INJECTION) += fault-inject.o

lib-$(CONFIG_GENERIC_BUG) += bug.o

obj-$(CONFIG_HAVE_LMB) += lmb.o

obj-$(CONFIG_HAVE_ARCH_TRACEHOOK) += syscall.o

obj-$(CONFIG_DYNAMIC_DEBUG) += dynamic_debug.o

obj-$(CONFIG_NLATTR) += nlattr.o

hostprogs-y	:= gen_crc32table
clean-files	:= crc32table.h

$(obj)/crc32.o: $(obj)/crc32table.h

quiet_cmd_crc32 = GEN     $@
      cmd_crc32 = $< > $@

$(obj)/crc32table.h: $(obj)/gen_crc32table
	$(call cmd,crc32)<|MERGE_RESOLUTION|>--- conflicted
+++ resolved
@@ -12,11 +12,7 @@
 	 idr.o int_sqrt.o extable.o prio_tree.o \
 	 sha1.o irq_regs.o reciprocal_div.o argv_split.o \
 	 proportions.o prio_heap.o ratelimit.o show_mem.o \
-<<<<<<< HEAD
-	 is_single_threaded.o decompress.o
-=======
 	 is_single_threaded.o plist.o decompress.o
->>>>>>> 7c730ccd
 
 lib-$(CONFIG_MMU) += ioremap.o
 lib-$(CONFIG_SMP) += cpumask.o
