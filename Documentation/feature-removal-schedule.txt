The following is a list of files and features that are going to be
removed in the kernel source tree.  Every entry should contain what
exactly is going away, why it is happening, and who is going to be doing
the work.  When the feature is removed from the kernel, it should also
be removed from this file.

---------------------------

What:	CONFIG_APM_CPU_IDLE, and its ability to call APM BIOS in idle
When:	2012
Why:	This optional sub-feature of APM is of dubious reliability,
	and ancient APM laptops are likely better served by calling HLT.
	Deleting CONFIG_APM_CPU_IDLE allows x86 to stop exporting
	the pm_idle function pointer to modules.
Who:	Len Brown <len.brown@intel.com>

----------------------------

What:	x86_32 "no-hlt" cmdline param
When:	2012
Why:	remove a branch from idle path, simplify code used by everybody.
	This option disabled the use of HLT in idle and machine_halt()
	for hardware that was flakey 15-years ago.  Today we have
	"idle=poll" that removed HLT from idle, and so if such a machine
	is still running the upstream kernel, "idle=poll" is likely sufficient.
Who:	Len Brown <len.brown@intel.com>

----------------------------

What:	x86 "idle=mwait" cmdline param
When:	2012
Why:	simplify x86 idle code
Who:	Len Brown <len.brown@intel.com>

----------------------------

What:	PRISM54
When:	2.6.34

Why:	prism54 FullMAC PCI / Cardbus devices used to be supported only by the
	prism54 wireless driver. After Intersil stopped selling these
	devices in preference for the newer more flexible SoftMAC devices
	a SoftMAC device driver was required and prism54 did not support
	them. The p54pci driver now exists and has been present in the kernel for
	a while. This driver supports both SoftMAC devices and FullMAC devices.
	The main difference between these devices was the amount of memory which
	could be used for the firmware. The SoftMAC devices support a smaller
	amount of memory. Because of this the SoftMAC firmware fits into FullMAC
	devices's memory. p54pci supports not only PCI / Cardbus but also USB
	and SPI. Since p54pci supports all devices prism54 supports
	you will have a conflict. I'm not quite sure how distributions are
	handling this conflict right now. prism54 was kept around due to
	claims users may experience issues when using the SoftMAC driver.
	Time has passed users have not reported issues. If you use prism54
	and for whatever reason you cannot use p54pci please let us know!
	E-mail us at: linux-wireless@vger.kernel.org

	For more information see the p54 wiki page:

	http://wireless.kernel.org/en/users/Drivers/p54

Who:	Luis R. Rodriguez <lrodriguez@atheros.com>

---------------------------

What:	IRQF_SAMPLE_RANDOM
Check:	IRQF_SAMPLE_RANDOM
When:	July 2009

Why:	Many of IRQF_SAMPLE_RANDOM users are technically bogus as entropy
	sources in the kernel's current entropy model. To resolve this, every
	input point to the kernel's entropy pool needs to better document the
	type of entropy source it actually is. This will be replaced with
	additional add_*_randomness functions in drivers/char/random.c

Who:	Robin Getz <rgetz@blackfin.uclinux.org> & Matt Mackall <mpm@selenic.com>

---------------------------

What:	The ieee80211_regdom module parameter
When:	March 2010 / desktop catchup

Why:	This was inherited by the CONFIG_WIRELESS_OLD_REGULATORY code,
	and currently serves as an option for users to define an
	ISO / IEC 3166 alpha2 code for the country they are currently
	present in. Although there are userspace API replacements for this
	through nl80211 distributions haven't yet caught up with implementing
	decent alternatives through standard GUIs. Although available as an
	option through iw or wpa_supplicant its just a matter of time before
	distributions pick up good GUI options for this. The ideal solution
	would actually consist of intelligent designs which would do this for
	the user automatically even when travelling through different countries.
	Until then we leave this module parameter as a compromise.

	When userspace improves with reasonable widely-available alternatives for
	this we will no longer need this module parameter. This entry hopes that
	by the super-futuristically looking date of "March 2010" we will have
	such replacements widely available.

Who:	Luis R. Rodriguez <lrodriguez@atheros.com>

---------------------------

What:	dev->power.power_state
When:	July 2007
Why:	Broken design for runtime control over driver power states, confusing
	driver-internal runtime power management with:  mechanisms to support
	system-wide sleep state transitions; event codes that distinguish
	different phases of swsusp "sleep" transitions; and userspace policy
	inputs.  This framework was never widely used, and most attempts to
	use it were broken.  Drivers should instead be exposing domain-specific
	interfaces either to kernel or to userspace.
Who:	Pavel Machek <pavel@ucw.cz>

---------------------------

What:	/proc/<pid>/oom_adj
When:	August 2012
Why:	/proc/<pid>/oom_adj allows userspace to influence the oom killer's
	badness heuristic used to determine which task to kill when the kernel
	is out of memory.

	The badness heuristic has since been rewritten since the introduction of
	this tunable such that its meaning is deprecated.  The value was
	implemented as a bitshift on a score generated by the badness()
	function that did not have any precise units of measure.  With the
	rewrite, the score is given as a proportion of available memory to the
	task allocating pages, so using a bitshift which grows the score
	exponentially is, thus, impossible to tune with fine granularity.

	A much more powerful interface, /proc/<pid>/oom_score_adj, was
	introduced with the oom killer rewrite that allows users to increase or
	decrease the badness score linearly.  This interface will replace
	/proc/<pid>/oom_adj.

	A warning will be emitted to the kernel log if an application uses this
	deprecated interface.  After it is printed once, future warnings will be
	suppressed until the kernel is rebooted.

---------------------------

What:	remove EXPORT_SYMBOL(kernel_thread)
When:	August 2006
Files:	arch/*/kernel/*_ksyms.c
Check:	kernel_thread
Why:	kernel_thread is a low-level implementation detail.  Drivers should
        use the <linux/kthread.h> API instead which shields them from
	implementation details and provides a higherlevel interface that
	prevents bugs and code duplication
Who:	Christoph Hellwig <hch@lst.de>

---------------------------

What:	Unused EXPORT_SYMBOL/EXPORT_SYMBOL_GPL exports
	(temporary transition config option provided until then)
	The transition config option will also be removed at the same time.
When:	before 2.6.19
Why:	Unused symbols are both increasing the size of the kernel binary
	and are often a sign of "wrong API"
Who:	Arjan van de Ven <arjan@linux.intel.com>

---------------------------

What:	PHYSDEVPATH, PHYSDEVBUS, PHYSDEVDRIVER in the uevent environment
When:	October 2008
Why:	The stacking of class devices makes these values misleading and
	inconsistent.
	Class devices should not carry any of these properties, and bus
	devices have SUBSYTEM and DRIVER as a replacement.
Who:	Kay Sievers <kay.sievers@suse.de>

---------------------------

What:	ACPI procfs interface
When:	July 2008
Why:	ACPI sysfs conversion should be finished by January 2008.
	ACPI procfs interface will be removed in July 2008 so that
	there is enough time for the user space to catch up.
Who:	Zhang Rui <rui.zhang@intel.com>

---------------------------

What:	CONFIG_ACPI_PROCFS_POWER
When:	2.6.39
Why:	sysfs I/F for ACPI power devices, including AC and Battery,
        has been working in upstream kernel since 2.6.24, Sep 2007.
	In 2.6.37, we make the sysfs I/F always built in and this option
	disabled by default.
	Remove this option and the ACPI power procfs interface in 2.6.39.
Who:	Zhang Rui <rui.zhang@intel.com>

---------------------------

What:	/proc/acpi/event
When:	February 2008
Why:	/proc/acpi/event has been replaced by events via the input layer
	and netlink since 2.6.23.
Who:	Len Brown <len.brown@intel.com>

---------------------------

What:	i386/x86_64 bzImage symlinks
When:	April 2010

Why:	The i386/x86_64 merge provides a symlink to the old bzImage
	location so not yet updated user space tools, e.g. package
	scripts, do not break.
Who:	Thomas Gleixner <tglx@linutronix.de>

---------------------------

What:	GPIO autorequest on gpio_direction_{input,output}() in gpiolib
When:	February 2010
Why:	All callers should use explicit gpio_request()/gpio_free().
	The autorequest mechanism in gpiolib was provided mostly as a
	migration aid for legacy GPIO interfaces (for SOC based GPIOs).
	Those users have now largely migrated.  Platforms implementing
	the GPIO interfaces without using gpiolib will see no changes.
Who:	David Brownell <dbrownell@users.sourceforge.net>
---------------------------

What:	b43 support for firmware revision < 410
When:	The schedule was July 2008, but it was decided that we are going to keep the
        code as long as there are no major maintanance headaches.
	So it _could_ be removed _any_ time now, if it conflicts with something new.
Why:	The support code for the old firmware hurts code readability/maintainability
	and slightly hurts runtime performance. Bugfixes for the old firmware
	are not provided by Broadcom anymore.
Who:	Michael Buesch <m@bues.ch>

---------------------------

What:	Ability for non root users to shm_get hugetlb pages based on mlock
	resource limits
When:	2.6.31
Why:	Non root users need to be part of /proc/sys/vm/hugetlb_shm_group or
	have CAP_IPC_LOCK to be able to allocate shm segments backed by
	huge pages.  The mlock based rlimit check to allow shm hugetlb is
	inconsistent with mmap based allocations.  Hence it is being
	deprecated.
Who:	Ravikiran Thirumalai <kiran@scalex86.org>

---------------------------

What:	Code that is now under CONFIG_WIRELESS_EXT_SYSFS
	(in net/core/net-sysfs.c)
When:	3.5
Why:	Over 1K .text/.data size reduction, data is available in other
	ways (ioctls)
Who:	Johannes Berg <johannes@sipsolutions.net>

---------------------------

What:	sysfs ui for changing p4-clockmod parameters
When:	September 2009
Why:	See commits 129f8ae9b1b5be94517da76009ea956e89104ce8 and
	e088e4c9cdb618675874becb91b2fd581ee707e6.
	Removal is subject to fixing any remaining bugs in ACPI which may
	cause the thermal throttling not to happen at the right time.
Who:	Dave Jones <davej@redhat.com>, Matthew Garrett <mjg@redhat.com>

-----------------------------

What:	fakephp and associated sysfs files in /sys/bus/pci/slots/
When:	2011
Why:	In 2.6.27, the semantics of /sys/bus/pci/slots was redefined to
	represent a machine's physical PCI slots. The change in semantics
	had userspace implications, as the hotplug core no longer allowed
	drivers to create multiple sysfs files per physical slot (required
	for multi-function devices, e.g.). fakephp was seen as a developer's
	tool only, and its interface changed. Too late, we learned that
	there were some users of the fakephp interface.

	In 2.6.30, the original fakephp interface was restored. At the same
	time, the PCI core gained the ability that fakephp provided, namely
	function-level hot-remove and hot-add.

	Since the PCI core now provides the same functionality, exposed in:

		/sys/bus/pci/rescan
		/sys/bus/pci/devices/.../remove
		/sys/bus/pci/devices/.../rescan

	there is no functional reason to maintain fakephp as well.

	We will keep the existing module so that 'modprobe fakephp' will
	present the old /sys/bus/pci/slots/... interface for compatibility,
	but users are urged to migrate their applications to the API above.

	After a reasonable transition period, we will remove the legacy
	fakephp interface.
Who:	Alex Chiang <achiang@hp.com>

---------------------------

What:	CONFIG_RFKILL_INPUT
When:	2.6.33
Why:	Should be implemented in userspace, policy daemon.
Who:	Johannes Berg <johannes@sipsolutions.net>

----------------------------

What:	sound-slot/service-* module aliases and related clutters in
	sound/sound_core.c
When:	August 2010
Why:	OSS sound_core grabs all legacy minors (0-255) of SOUND_MAJOR
	(14) and requests modules using custom sound-slot/service-*
	module aliases.  The only benefit of doing this is allowing
	use of custom module aliases which might as well be considered
	a bug at this point.  This preemptive claiming prevents
	alternative OSS implementations.

	Till the feature is removed, the kernel will be requesting
	both sound-slot/service-* and the standard char-major-* module
	aliases and allow turning off the pre-claiming selectively via
	CONFIG_SOUND_OSS_CORE_PRECLAIM and soundcore.preclaim_oss
	kernel parameter.

	After the transition phase is complete, both the custom module
	aliases and switches to disable it will go away.  This removal
	will also allow making ALSA OSS emulation independent of
	sound_core.  The dependency will be broken then too.
Who:	Tejun Heo <tj@kernel.org>

----------------------------

What:	sysfs-class-rfkill state file
When:	Feb 2014
Files:	net/rfkill/core.c
Why: 	Documented as obsolete since Feb 2010. This file is limited to 3
	states while the rfkill drivers can have 4 states.
Who: 	anybody or Florian Mickler <florian@mickler.org>

----------------------------

What: 	sysfs-class-rfkill claim file
When:	Feb 2012
Files:	net/rfkill/core.c
Why:	It is not possible to claim an rfkill driver since 2007. This is
	Documented as obsolete since Feb 2010.
Who: 	anybody or Florian Mickler <florian@mickler.org>

----------------------------

What:	iwlwifi 50XX module parameters
When:	3.0
Why:	The "..50" modules parameters were used to configure 5000 series and
	up devices; different set of module parameters also available for 4965
	with same functionalities. Consolidate both set into single place
	in drivers/net/wireless/iwlwifi/iwl-agn.c

Who:	Wey-Yi Guy <wey-yi.w.guy@intel.com>

----------------------------

What:	iwl4965 alias support
When:	3.0
Why:	Internal alias support has been present in module-init-tools for some
	time, the MODULE_ALIAS("iwl4965") boilerplate aliases can be removed
	with no impact.

Who:	Wey-Yi Guy <wey-yi.w.guy@intel.com>

---------------------------

What:	xt_NOTRACK
Files:	net/netfilter/xt_NOTRACK.c
When:	April 2011
Why:	Superseded by xt_CT
Who:	Netfilter developer team <netfilter-devel@vger.kernel.org>

----------------------------

What:	IRQF_DISABLED
When:	2.6.36
Why:	The flag is a NOOP as we run interrupt handlers with interrupts disabled
Who:	Thomas Gleixner <tglx@linutronix.de>

----------------------------

What: 	PCI DMA unmap state API
When:	August 2012
Why:	PCI DMA unmap state API (include/linux/pci-dma.h) was replaced
	with DMA unmap state API (DMA unmap state API can be used for
	any bus).
Who:	FUJITA Tomonori <fujita.tomonori@lab.ntt.co.jp>

----------------------------

What:	iwlwifi disable_hw_scan module parameters
When:	3.0
Why:	Hareware scan is the prefer method for iwlwifi devices for
	scanning operation. Remove software scan support for all the
	iwlwifi devices.

Who:	Wey-Yi Guy <wey-yi.w.guy@intel.com>

----------------------------

What:	Legacy, non-standard chassis intrusion detection interface.
When:	June 2011
Why:	The adm9240, w83792d and w83793 hardware monitoring drivers have
	legacy interfaces for chassis intrusion detection. A standard
	interface has been added to each driver, so the legacy interface
	can be removed.
Who:	Jean Delvare <khali@linux-fr.org>

----------------------------

What:	xt_connlimit rev 0
When:	2012
Who:	Jan Engelhardt <jengelh@medozas.de>
Files:	net/netfilter/xt_connlimit.c

----------------------------

What:	ipt_addrtype match include file
When:	2012
Why:	superseded by xt_addrtype
Who:	Florian Westphal <fw@strlen.de>
Files:	include/linux/netfilter_ipv4/ipt_addrtype.h

----------------------------

What:	i2c_driver.attach_adapter
	i2c_driver.detach_adapter
When:	September 2011
Why:	These legacy callbacks should no longer be used as i2c-core offers
	a variety of preferable alternative ways to instantiate I2C devices.
Who:	Jean Delvare <khali@linux-fr.org>

----------------------------

What:	Opening a radio device node will no longer automatically switch the
	tuner mode from tv to radio.
When:	3.3
Why:	Just opening a V4L device should not change the state of the hardware
	like that. It's very unexpected and against the V4L spec. Instead, you
	switch to radio mode by calling VIDIOC_S_FREQUENCY. This is the second
	and last step of the move to consistent handling of tv and radio tuners.
Who:	Hans Verkuil <hans.verkuil@cisco.com>

----------------------------

What:	g_file_storage driver
When:	3.8
Why:	This driver has been superseded by g_mass_storage.
Who:	Alan Stern <stern@rowland.harvard.edu>

----------------------------

What:   threeg and interface sysfs files in /sys/devices/platform/acer-wmi
When:   2012
Why:    In 3.0, we can now autodetect internal 3G device and already have
	the threeg rfkill device. So, we plan to remove threeg sysfs support
	for it's no longer necessary.

	We also plan to remove interface sysfs file that exposed which ACPI-WMI
	interface that was used by acer-wmi driver. It will replaced by
	information log when acer-wmi initial.
Who:    Lee, Chun-Yi <jlee@novell.com>

---------------------------

What:	/sys/devices/platform/_UDC_/udc/_UDC_/is_dualspeed file and
	is_dualspeed line in /sys/devices/platform/ci13xxx_*/udc/device file.
When:	3.8
Why:	The is_dualspeed file is superseded by maximum_speed in the same
	directory and is_dualspeed line in device file is superseded by
	max_speed line in the same file.

	The maximum_speed/max_speed specifies maximum speed supported by UDC.
	To check if dualspeeed is supported, check if the value is >= 3.
	Various possible speeds are defined in <linux/usb/ch9.h>.
Who:	Michal Nazarewicz <mina86@mina86.com>

----------------------------

What:	The XFS nodelaylog mount option
When:	3.3
Why:	The delaylog mode that has been the default since 2.6.39 has proven
	stable, and the old code is in the way of additional improvements in
	the log code.
Who:	Christoph Hellwig <hch@lst.de>

----------------------------

What:	iwlagn alias support
When:	3.5
Why:	The iwlagn module has been renamed iwlwifi.  The alias will be around
	for backward compatibility for several cycles and then dropped.
Who:	Don Fry <donald.h.fry@intel.com>

----------------------------

What:	pci_scan_bus_parented()
When:	3.5
Why:	The pci_scan_bus_parented() interface creates a new root bus.  The
	bus is created with default resources (ioport_resource and
	iomem_resource) that are always wrong, so we rely on arch code to
	correct them later.  Callers of pci_scan_bus_parented() should
	convert to using pci_scan_root_bus() so they can supply a list of
	bus resources when the bus is created.
Who:	Bjorn Helgaas <bhelgaas@google.com>

----------------------------

What:	Low Performance USB Block driver ("CONFIG_BLK_DEV_UB")
When:	3.6
Why:	This driver provides support for USB storage devices like "USB
	sticks". As of now, it is deactivated in Debian, Fedora and
        Ubuntu. All current users can switch over to usb-storage
        (CONFIG_USB_STORAGE) which only drawback is the additional SCSI
        stack.
Who:	Sebastian Andrzej Siewior <sebastian@breakpoint.cc>

----------------------------

What:	kmap_atomic(page, km_type)
When:	3.5
Why:	The old kmap_atomic() with two arguments is deprecated, we only
	keep it for backward compatibility for few cycles and then drop it.
Who:	Cong Wang <amwang@redhat.com>

----------------------------

What:	get_robust_list syscall
When:	2013
Why:	There appear to be no production users of the get_robust_list syscall,
	and it runs the risk of leaking address locations, allowing the bypass
	of ASLR. It was only ever intended for debugging, so it should be
	removed.
Who:	Kees Cook <keescook@chromium.org>

----------------------------

<<<<<<< HEAD
What:	KVM debugfs statistics
When:	2013
Why:	KVM tracepoints provide mostly equivalent information in a much more
        flexible fashion.
=======
What:	setitimer accepts user NULL pointer (value)
When:	3.6
Why:	setitimer is not returning -EFAULT if user pointer is NULL. This
	violates the spec.
Who:	Sasikantha Babu <sasikanth.v19@gmail.com>
>>>>>>> 19853301
<|MERGE_RESOLUTION|>--- conflicted
+++ resolved
@@ -534,15 +534,15 @@
 
 ----------------------------
 
-<<<<<<< HEAD
-What:	KVM debugfs statistics
-When:	2013
-Why:	KVM tracepoints provide mostly equivalent information in a much more
-        flexible fashion.
-=======
 What:	setitimer accepts user NULL pointer (value)
 When:	3.6
 Why:	setitimer is not returning -EFAULT if user pointer is NULL. This
 	violates the spec.
 Who:	Sasikantha Babu <sasikanth.v19@gmail.com>
->>>>>>> 19853301
+
+----------------------------
+
+What:	KVM debugfs statistics
+When:	2013
+Why:	KVM tracepoints provide mostly equivalent information in a much more
+        flexible fashion.
