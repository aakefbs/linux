--- conflicted
+++ resolved
@@ -225,25 +225,6 @@
 	if (atomic_read(&bat_priv->mesh_state) != MESH_ACTIVE)
 		goto dst_unreach;
 
-<<<<<<< HEAD
-	rcu_read_lock();
-	orig_node = orig_hash_find(bat_priv, icmp_packet->dst);
-
-	if (!orig_node)
-		goto unlock;
-
-	neigh_node = orig_node->router;
-
-	if (!neigh_node)
-		goto unlock;
-
-	if (!atomic_inc_not_zero(&neigh_node->refcount)) {
-		neigh_node = NULL;
-		goto unlock;
-	}
-
-	rcu_read_unlock();
-=======
 	orig_node = orig_hash_find(bat_priv, icmp_packet->dst);
 	if (!orig_node)
 		goto dst_unreach;
@@ -251,7 +232,6 @@
 	neigh_node = orig_node_get_router(orig_node);
 	if (!neigh_node)
 		goto dst_unreach;
->>>>>>> d762f438
 
 	if (!neigh_node->if_incoming)
 		goto dst_unreach;
@@ -269,22 +249,14 @@
 	send_skb_packet(skb, neigh_node->if_incoming, neigh_node->addr);
 	goto out;
 
-<<<<<<< HEAD
-unlock:
-	rcu_read_unlock();
-=======
->>>>>>> d762f438
 dst_unreach:
 	icmp_packet->msg_type = DESTINATION_UNREACHABLE;
 	bat_socket_add_packet(socket_client, icmp_packet, packet_len);
 free_skb:
 	kfree_skb(skb);
 out:
-<<<<<<< HEAD
-=======
 	if (primary_if)
 		hardif_free_ref(primary_if);
->>>>>>> d762f438
 	if (neigh_node)
 		neigh_node_free_ref(neigh_node);
 	if (orig_node)
