/*
 * Copyright (C) 2007 Oracle.  All rights reserved.
 *
 * This program is free software; you can redistribute it and/or
 * modify it under the terms of the GNU General Public
 * License v2 as published by the Free Software Foundation.
 *
 * This program is distributed in the hope that it will be useful,
 * but WITHOUT ANY WARRANTY; without even the implied warranty of
 * MERCHANTABILITY or FITNESS FOR A PARTICULAR PURPOSE.  See the GNU
 * General Public License for more details.
 *
 * You should have received a copy of the GNU General Public
 * License along with this program; if not, write to the
 * Free Software Foundation, Inc., 59 Temple Place - Suite 330,
 * Boston, MA 021110-1307, USA.
 */

#include <linux/kernel.h>
#include <linux/bio.h>
#include <linux/buffer_head.h>
#include <linux/file.h>
#include <linux/fs.h>
#include <linux/fsnotify.h>
#include <linux/pagemap.h>
#include <linux/highmem.h>
#include <linux/time.h>
#include <linux/init.h>
#include <linux/string.h>
#include <linux/backing-dev.h>
#include <linux/mount.h>
#include <linux/mpage.h>
#include <linux/namei.h>
#include <linux/swap.h>
#include <linux/writeback.h>
#include <linux/statfs.h>
#include <linux/compat.h>
#include <linux/bit_spinlock.h>
#include <linux/security.h>
#include <linux/xattr.h>
#include <linux/vmalloc.h>
#include <linux/slab.h>
#include <linux/blkdev.h>
#include "compat.h"
#include "ctree.h"
#include "disk-io.h"
#include "transaction.h"
#include "btrfs_inode.h"
#include "ioctl.h"
#include "print-tree.h"
#include "volumes.h"
#include "locking.h"
#include "inode-map.h"

/* Mask out flags that are inappropriate for the given type of inode. */
static inline __u32 btrfs_mask_flags(umode_t mode, __u32 flags)
{
	if (S_ISDIR(mode))
		return flags;
	else if (S_ISREG(mode))
		return flags & ~FS_DIRSYNC_FL;
	else
		return flags & (FS_NODUMP_FL | FS_NOATIME_FL);
}

/*
 * Export inode flags to the format expected by the FS_IOC_GETFLAGS ioctl.
 */
static unsigned int btrfs_flags_to_ioctl(unsigned int flags)
{
	unsigned int iflags = 0;

	if (flags & BTRFS_INODE_SYNC)
		iflags |= FS_SYNC_FL;
	if (flags & BTRFS_INODE_IMMUTABLE)
		iflags |= FS_IMMUTABLE_FL;
	if (flags & BTRFS_INODE_APPEND)
		iflags |= FS_APPEND_FL;
	if (flags & BTRFS_INODE_NODUMP)
		iflags |= FS_NODUMP_FL;
	if (flags & BTRFS_INODE_NOATIME)
		iflags |= FS_NOATIME_FL;
	if (flags & BTRFS_INODE_DIRSYNC)
		iflags |= FS_DIRSYNC_FL;
	if (flags & BTRFS_INODE_NODATACOW)
		iflags |= FS_NOCOW_FL;

	if ((flags & BTRFS_INODE_COMPRESS) && !(flags & BTRFS_INODE_NOCOMPRESS))
		iflags |= FS_COMPR_FL;
	else if (flags & BTRFS_INODE_NOCOMPRESS)
		iflags |= FS_NOCOMP_FL;

	return iflags;
}

/*
 * Update inode->i_flags based on the btrfs internal flags.
 */
void btrfs_update_iflags(struct inode *inode)
{
	struct btrfs_inode *ip = BTRFS_I(inode);

	inode->i_flags &= ~(S_SYNC|S_APPEND|S_IMMUTABLE|S_NOATIME|S_DIRSYNC);

	if (ip->flags & BTRFS_INODE_SYNC)
		inode->i_flags |= S_SYNC;
	if (ip->flags & BTRFS_INODE_IMMUTABLE)
		inode->i_flags |= S_IMMUTABLE;
	if (ip->flags & BTRFS_INODE_APPEND)
		inode->i_flags |= S_APPEND;
	if (ip->flags & BTRFS_INODE_NOATIME)
		inode->i_flags |= S_NOATIME;
	if (ip->flags & BTRFS_INODE_DIRSYNC)
		inode->i_flags |= S_DIRSYNC;
}

/*
 * Inherit flags from the parent inode.
 *
 * Unlike extN we don't have any flags we don't want to inherit currently.
 */
void btrfs_inherit_iflags(struct inode *inode, struct inode *dir)
{
	unsigned int flags;

	if (!dir)
		return;

	flags = BTRFS_I(dir)->flags;

	if (S_ISREG(inode->i_mode))
		flags &= ~BTRFS_INODE_DIRSYNC;
	else if (!S_ISDIR(inode->i_mode))
		flags &= (BTRFS_INODE_NODUMP | BTRFS_INODE_NOATIME);

	BTRFS_I(inode)->flags = flags;
	btrfs_update_iflags(inode);
}

static int btrfs_ioctl_getflags(struct file *file, void __user *arg)
{
	struct btrfs_inode *ip = BTRFS_I(file->f_path.dentry->d_inode);
	unsigned int flags = btrfs_flags_to_ioctl(ip->flags);

	if (copy_to_user(arg, &flags, sizeof(flags)))
		return -EFAULT;
	return 0;
}

static int check_flags(unsigned int flags)
{
	if (flags & ~(FS_IMMUTABLE_FL | FS_APPEND_FL | \
		      FS_NOATIME_FL | FS_NODUMP_FL | \
		      FS_SYNC_FL | FS_DIRSYNC_FL | \
		      FS_NOCOMP_FL | FS_COMPR_FL |
		      FS_NOCOW_FL))
		return -EOPNOTSUPP;

	if ((flags & FS_NOCOMP_FL) && (flags & FS_COMPR_FL))
		return -EINVAL;

	return 0;
}

static int btrfs_ioctl_setflags(struct file *file, void __user *arg)
{
	struct inode *inode = file->f_path.dentry->d_inode;
	struct btrfs_inode *ip = BTRFS_I(inode);
	struct btrfs_root *root = ip->root;
	struct btrfs_trans_handle *trans;
	unsigned int flags, oldflags;
	int ret;

	if (btrfs_root_readonly(root))
		return -EROFS;

	if (copy_from_user(&flags, arg, sizeof(flags)))
		return -EFAULT;

	ret = check_flags(flags);
	if (ret)
		return ret;

	if (!inode_owner_or_capable(inode))
		return -EACCES;

	mutex_lock(&inode->i_mutex);

	flags = btrfs_mask_flags(inode->i_mode, flags);
	oldflags = btrfs_flags_to_ioctl(ip->flags);
	if ((flags ^ oldflags) & (FS_APPEND_FL | FS_IMMUTABLE_FL)) {
		if (!capable(CAP_LINUX_IMMUTABLE)) {
			ret = -EPERM;
			goto out_unlock;
		}
	}

	ret = mnt_want_write(file->f_path.mnt);
	if (ret)
		goto out_unlock;

	if (flags & FS_SYNC_FL)
		ip->flags |= BTRFS_INODE_SYNC;
	else
		ip->flags &= ~BTRFS_INODE_SYNC;
	if (flags & FS_IMMUTABLE_FL)
		ip->flags |= BTRFS_INODE_IMMUTABLE;
	else
		ip->flags &= ~BTRFS_INODE_IMMUTABLE;
	if (flags & FS_APPEND_FL)
		ip->flags |= BTRFS_INODE_APPEND;
	else
		ip->flags &= ~BTRFS_INODE_APPEND;
	if (flags & FS_NODUMP_FL)
		ip->flags |= BTRFS_INODE_NODUMP;
	else
		ip->flags &= ~BTRFS_INODE_NODUMP;
	if (flags & FS_NOATIME_FL)
		ip->flags |= BTRFS_INODE_NOATIME;
	else
		ip->flags &= ~BTRFS_INODE_NOATIME;
	if (flags & FS_DIRSYNC_FL)
		ip->flags |= BTRFS_INODE_DIRSYNC;
	else
		ip->flags &= ~BTRFS_INODE_DIRSYNC;
	if (flags & FS_NOCOW_FL)
		ip->flags |= BTRFS_INODE_NODATACOW;
	else
		ip->flags &= ~BTRFS_INODE_NODATACOW;

	/*
	 * The COMPRESS flag can only be changed by users, while the NOCOMPRESS
	 * flag may be changed automatically if compression code won't make
	 * things smaller.
	 */
	if (flags & FS_NOCOMP_FL) {
		ip->flags &= ~BTRFS_INODE_COMPRESS;
		ip->flags |= BTRFS_INODE_NOCOMPRESS;
	} else if (flags & FS_COMPR_FL) {
		ip->flags |= BTRFS_INODE_COMPRESS;
		ip->flags &= ~BTRFS_INODE_NOCOMPRESS;
	} else {
		ip->flags &= ~(BTRFS_INODE_COMPRESS | BTRFS_INODE_NOCOMPRESS);
	}

	trans = btrfs_join_transaction(root, 1);
	BUG_ON(IS_ERR(trans));

	ret = btrfs_update_inode(trans, root, inode);
	BUG_ON(ret);

	btrfs_update_iflags(inode);
	inode->i_ctime = CURRENT_TIME;
	btrfs_end_transaction(trans, root);

	mnt_drop_write(file->f_path.mnt);

	ret = 0;
 out_unlock:
	mutex_unlock(&inode->i_mutex);
	return ret;
}

static int btrfs_ioctl_getversion(struct file *file, int __user *arg)
{
	struct inode *inode = file->f_path.dentry->d_inode;

	return put_user(inode->i_generation, arg);
}

static noinline int btrfs_ioctl_fitrim(struct file *file, void __user *arg)
{
	struct btrfs_root *root = fdentry(file)->d_sb->s_fs_info;
	struct btrfs_fs_info *fs_info = root->fs_info;
	struct btrfs_device *device;
	struct request_queue *q;
	struct fstrim_range range;
	u64 minlen = ULLONG_MAX;
	u64 num_devices = 0;
	int ret;

	if (!capable(CAP_SYS_ADMIN))
		return -EPERM;

	mutex_lock(&fs_info->fs_devices->device_list_mutex);
	list_for_each_entry(device, &fs_info->fs_devices->devices, dev_list) {
		if (!device->bdev)
			continue;
		q = bdev_get_queue(device->bdev);
		if (blk_queue_discard(q)) {
			num_devices++;
			minlen = min((u64)q->limits.discard_granularity,
				     minlen);
		}
	}
	mutex_unlock(&fs_info->fs_devices->device_list_mutex);
	if (!num_devices)
		return -EOPNOTSUPP;

	if (copy_from_user(&range, arg, sizeof(range)))
		return -EFAULT;

	range.minlen = max(range.minlen, minlen);
	ret = btrfs_trim_fs(root, &range);
	if (ret < 0)
		return ret;

	if (copy_to_user(arg, &range, sizeof(range)))
		return -EFAULT;

	return 0;
}

static noinline int create_subvol(struct btrfs_root *root,
				  struct dentry *dentry,
				  char *name, int namelen,
				  u64 *async_transid)
{
	struct btrfs_trans_handle *trans;
	struct btrfs_key key;
	struct btrfs_root_item root_item;
	struct btrfs_inode_item *inode_item;
	struct extent_buffer *leaf;
	struct btrfs_root *new_root;
	struct dentry *parent = dget_parent(dentry);
	struct inode *dir;
	int ret;
	int err;
	u64 objectid;
	u64 new_dirid = BTRFS_FIRST_FREE_OBJECTID;
	u64 index = 0;

	ret = btrfs_find_free_objectid(root->fs_info->tree_root, &objectid);
	if (ret) {
		dput(parent);
		return ret;
	}

	dir = parent->d_inode;

	/*
	 * 1 - inode item
	 * 2 - refs
	 * 1 - root item
	 * 2 - dir items
	 */
	trans = btrfs_start_transaction(root, 6);
	if (IS_ERR(trans)) {
		dput(parent);
		return PTR_ERR(trans);
	}

	leaf = btrfs_alloc_free_block(trans, root, root->leafsize,
				      0, objectid, NULL, 0, 0, 0);
	if (IS_ERR(leaf)) {
		ret = PTR_ERR(leaf);
		goto fail;
	}

	memset_extent_buffer(leaf, 0, 0, sizeof(struct btrfs_header));
	btrfs_set_header_bytenr(leaf, leaf->start);
	btrfs_set_header_generation(leaf, trans->transid);
	btrfs_set_header_backref_rev(leaf, BTRFS_MIXED_BACKREF_REV);
	btrfs_set_header_owner(leaf, objectid);

	write_extent_buffer(leaf, root->fs_info->fsid,
			    (unsigned long)btrfs_header_fsid(leaf),
			    BTRFS_FSID_SIZE);
	write_extent_buffer(leaf, root->fs_info->chunk_tree_uuid,
			    (unsigned long)btrfs_header_chunk_tree_uuid(leaf),
			    BTRFS_UUID_SIZE);
	btrfs_mark_buffer_dirty(leaf);

	inode_item = &root_item.inode;
	memset(inode_item, 0, sizeof(*inode_item));
	inode_item->generation = cpu_to_le64(1);
	inode_item->size = cpu_to_le64(3);
	inode_item->nlink = cpu_to_le32(1);
	inode_item->nbytes = cpu_to_le64(root->leafsize);
	inode_item->mode = cpu_to_le32(S_IFDIR | 0755);

	root_item.flags = 0;
	root_item.byte_limit = 0;
	inode_item->flags = cpu_to_le64(BTRFS_INODE_ROOT_ITEM_INIT);

	btrfs_set_root_bytenr(&root_item, leaf->start);
	btrfs_set_root_generation(&root_item, trans->transid);
	btrfs_set_root_level(&root_item, 0);
	btrfs_set_root_refs(&root_item, 1);
	btrfs_set_root_used(&root_item, leaf->len);
	btrfs_set_root_last_snapshot(&root_item, 0);

	memset(&root_item.drop_progress, 0, sizeof(root_item.drop_progress));
	root_item.drop_level = 0;

	btrfs_tree_unlock(leaf);
	free_extent_buffer(leaf);
	leaf = NULL;

	btrfs_set_root_dirid(&root_item, new_dirid);

	key.objectid = objectid;
	key.offset = 0;
	btrfs_set_key_type(&key, BTRFS_ROOT_ITEM_KEY);
	ret = btrfs_insert_root(trans, root->fs_info->tree_root, &key,
				&root_item);
	if (ret)
		goto fail;

	key.offset = (u64)-1;
	new_root = btrfs_read_fs_root_no_name(root->fs_info, &key);
	BUG_ON(IS_ERR(new_root));

	btrfs_record_root_in_trans(trans, new_root);

	ret = btrfs_create_subvol_root(trans, new_root, new_dirid,
				       BTRFS_I(dir)->block_group);
	/*
	 * insert the directory item
	 */
	ret = btrfs_set_inode_index(dir, &index);
	BUG_ON(ret);

	ret = btrfs_insert_dir_item(trans, root,
<<<<<<< HEAD
				    name, namelen, btrfs_ino(dir), &key,
=======
				    name, namelen, dir, &key,
>>>>>>> 16cdcec7
				    BTRFS_FT_DIR, index);
	if (ret)
		goto fail;

	btrfs_i_size_write(dir, dir->i_size + namelen * 2);
	ret = btrfs_update_inode(trans, root, dir);
	BUG_ON(ret);

	ret = btrfs_add_root_ref(trans, root->fs_info->tree_root,
				 objectid, root->root_key.objectid,
				 btrfs_ino(dir), index, name, namelen);

	BUG_ON(ret);

	d_instantiate(dentry, btrfs_lookup_dentry(dir, dentry));
fail:
	dput(parent);
	if (async_transid) {
		*async_transid = trans->transid;
		err = btrfs_commit_transaction_async(trans, root, 1);
	} else {
		err = btrfs_commit_transaction(trans, root);
	}
	if (err && !ret)
		ret = err;
	return ret;
}

static int create_snapshot(struct btrfs_root *root, struct dentry *dentry,
			   char *name, int namelen, u64 *async_transid,
			   bool readonly)
{
	struct inode *inode;
	struct dentry *parent;
	struct btrfs_pending_snapshot *pending_snapshot;
	struct btrfs_trans_handle *trans;
	int ret;

	if (!root->ref_cows)
		return -EINVAL;

	pending_snapshot = kzalloc(sizeof(*pending_snapshot), GFP_NOFS);
	if (!pending_snapshot)
		return -ENOMEM;

	btrfs_init_block_rsv(&pending_snapshot->block_rsv);
	pending_snapshot->dentry = dentry;
	pending_snapshot->root = root;
	pending_snapshot->readonly = readonly;

	trans = btrfs_start_transaction(root->fs_info->extent_root, 5);
	if (IS_ERR(trans)) {
		ret = PTR_ERR(trans);
		goto fail;
	}

	ret = btrfs_snap_reserve_metadata(trans, pending_snapshot);
	BUG_ON(ret);

	list_add(&pending_snapshot->list,
		 &trans->transaction->pending_snapshots);
	if (async_transid) {
		*async_transid = trans->transid;
		ret = btrfs_commit_transaction_async(trans,
				     root->fs_info->extent_root, 1);
	} else {
		ret = btrfs_commit_transaction(trans,
					       root->fs_info->extent_root);
	}
	BUG_ON(ret);

	ret = pending_snapshot->error;
	if (ret)
		goto fail;

	ret = btrfs_orphan_cleanup(pending_snapshot->snap);
	if (ret)
		goto fail;

	parent = dget_parent(dentry);
	inode = btrfs_lookup_dentry(parent->d_inode, dentry);
	dput(parent);
	if (IS_ERR(inode)) {
		ret = PTR_ERR(inode);
		goto fail;
	}
	BUG_ON(!inode);
	d_instantiate(dentry, inode);
	ret = 0;
fail:
	kfree(pending_snapshot);
	return ret;
}

/*  copy of check_sticky in fs/namei.c()
* It's inline, so penalty for filesystems that don't use sticky bit is
* minimal.
*/
static inline int btrfs_check_sticky(struct inode *dir, struct inode *inode)
{
	uid_t fsuid = current_fsuid();

	if (!(dir->i_mode & S_ISVTX))
		return 0;
	if (inode->i_uid == fsuid)
		return 0;
	if (dir->i_uid == fsuid)
		return 0;
	return !capable(CAP_FOWNER);
}

/*  copy of may_delete in fs/namei.c()
 *	Check whether we can remove a link victim from directory dir, check
 *  whether the type of victim is right.
 *  1. We can't do it if dir is read-only (done in permission())
 *  2. We should have write and exec permissions on dir
 *  3. We can't remove anything from append-only dir
 *  4. We can't do anything with immutable dir (done in permission())
 *  5. If the sticky bit on dir is set we should either
 *	a. be owner of dir, or
 *	b. be owner of victim, or
 *	c. have CAP_FOWNER capability
 *  6. If the victim is append-only or immutable we can't do antyhing with
 *     links pointing to it.
 *  7. If we were asked to remove a directory and victim isn't one - ENOTDIR.
 *  8. If we were asked to remove a non-directory and victim isn't one - EISDIR.
 *  9. We can't remove a root or mountpoint.
 * 10. We don't allow removal of NFS sillyrenamed files; it's handled by
 *     nfs_async_unlink().
 */

static int btrfs_may_delete(struct inode *dir,struct dentry *victim,int isdir)
{
	int error;

	if (!victim->d_inode)
		return -ENOENT;

	BUG_ON(victim->d_parent->d_inode != dir);
	audit_inode_child(victim, dir);

	error = inode_permission(dir, MAY_WRITE | MAY_EXEC);
	if (error)
		return error;
	if (IS_APPEND(dir))
		return -EPERM;
	if (btrfs_check_sticky(dir, victim->d_inode)||
		IS_APPEND(victim->d_inode)||
	    IS_IMMUTABLE(victim->d_inode) || IS_SWAPFILE(victim->d_inode))
		return -EPERM;
	if (isdir) {
		if (!S_ISDIR(victim->d_inode->i_mode))
			return -ENOTDIR;
		if (IS_ROOT(victim))
			return -EBUSY;
	} else if (S_ISDIR(victim->d_inode->i_mode))
		return -EISDIR;
	if (IS_DEADDIR(dir))
		return -ENOENT;
	if (victim->d_flags & DCACHE_NFSFS_RENAMED)
		return -EBUSY;
	return 0;
}

/* copy of may_create in fs/namei.c() */
static inline int btrfs_may_create(struct inode *dir, struct dentry *child)
{
	if (child->d_inode)
		return -EEXIST;
	if (IS_DEADDIR(dir))
		return -ENOENT;
	return inode_permission(dir, MAY_WRITE | MAY_EXEC);
}

/*
 * Create a new subvolume below @parent.  This is largely modeled after
 * sys_mkdirat and vfs_mkdir, but we only do a single component lookup
 * inside this filesystem so it's quite a bit simpler.
 */
static noinline int btrfs_mksubvol(struct path *parent,
				   char *name, int namelen,
				   struct btrfs_root *snap_src,
				   u64 *async_transid, bool readonly)
{
	struct inode *dir  = parent->dentry->d_inode;
	struct dentry *dentry;
	int error;

	mutex_lock_nested(&dir->i_mutex, I_MUTEX_PARENT);

	dentry = lookup_one_len(name, parent->dentry, namelen);
	error = PTR_ERR(dentry);
	if (IS_ERR(dentry))
		goto out_unlock;

	error = -EEXIST;
	if (dentry->d_inode)
		goto out_dput;

	error = mnt_want_write(parent->mnt);
	if (error)
		goto out_dput;

	error = btrfs_may_create(dir, dentry);
	if (error)
		goto out_drop_write;

	down_read(&BTRFS_I(dir)->root->fs_info->subvol_sem);

	if (btrfs_root_refs(&BTRFS_I(dir)->root->root_item) == 0)
		goto out_up_read;

	if (snap_src) {
		error = create_snapshot(snap_src, dentry,
					name, namelen, async_transid, readonly);
	} else {
		error = create_subvol(BTRFS_I(dir)->root, dentry,
				      name, namelen, async_transid);
	}
	if (!error)
		fsnotify_mkdir(dir, dentry);
out_up_read:
	up_read(&BTRFS_I(dir)->root->fs_info->subvol_sem);
out_drop_write:
	mnt_drop_write(parent->mnt);
out_dput:
	dput(dentry);
out_unlock:
	mutex_unlock(&dir->i_mutex);
	return error;
}

static int should_defrag_range(struct inode *inode, u64 start, u64 len,
			       int thresh, u64 *last_len, u64 *skip,
			       u64 *defrag_end)
{
	struct extent_io_tree *io_tree = &BTRFS_I(inode)->io_tree;
	struct extent_map *em = NULL;
	struct extent_map_tree *em_tree = &BTRFS_I(inode)->extent_tree;
	int ret = 1;


	if (thresh == 0)
		thresh = 256 * 1024;

	/*
	 * make sure that once we start defragging and extent, we keep on
	 * defragging it
	 */
	if (start < *defrag_end)
		return 1;

	*skip = 0;

	/*
	 * hopefully we have this extent in the tree already, try without
	 * the full extent lock
	 */
	read_lock(&em_tree->lock);
	em = lookup_extent_mapping(em_tree, start, len);
	read_unlock(&em_tree->lock);

	if (!em) {
		/* get the big lock and read metadata off disk */
		lock_extent(io_tree, start, start + len - 1, GFP_NOFS);
		em = btrfs_get_extent(inode, NULL, 0, start, len, 0);
		unlock_extent(io_tree, start, start + len - 1, GFP_NOFS);

		if (IS_ERR(em))
			return 0;
	}

	/* this will cover holes, and inline extents */
	if (em->block_start >= EXTENT_MAP_LAST_BYTE)
		ret = 0;

	/*
	 * we hit a real extent, if it is big don't bother defragging it again
	 */
	if ((*last_len == 0 || *last_len >= thresh) && em->len >= thresh)
		ret = 0;

	/*
	 * last_len ends up being a counter of how many bytes we've defragged.
	 * every time we choose not to defrag an extent, we reset *last_len
	 * so that the next tiny extent will force a defrag.
	 *
	 * The end result of this is that tiny extents before a single big
	 * extent will force at least part of that big extent to be defragged.
	 */
	if (ret) {
		*last_len += len;
		*defrag_end = extent_map_end(em);
	} else {
		*last_len = 0;
		*skip = extent_map_end(em);
		*defrag_end = 0;
	}

	free_extent_map(em);
	return ret;
}

static int btrfs_defrag_file(struct file *file,
			     struct btrfs_ioctl_defrag_range_args *range)
{
	struct inode *inode = fdentry(file)->d_inode;
	struct btrfs_root *root = BTRFS_I(inode)->root;
	struct extent_io_tree *io_tree = &BTRFS_I(inode)->io_tree;
	struct btrfs_ordered_extent *ordered;
	struct page *page;
	struct btrfs_super_block *disk_super;
	unsigned long last_index;
	unsigned long ra_pages = root->fs_info->bdi.ra_pages;
	unsigned long total_read = 0;
	u64 features;
	u64 page_start;
	u64 page_end;
	u64 last_len = 0;
	u64 skip = 0;
	u64 defrag_end = 0;
	unsigned long i;
	int ret;
	int compress_type = BTRFS_COMPRESS_ZLIB;

	if (range->flags & BTRFS_DEFRAG_RANGE_COMPRESS) {
		if (range->compress_type > BTRFS_COMPRESS_TYPES)
			return -EINVAL;
		if (range->compress_type)
			compress_type = range->compress_type;
	}

	if (inode->i_size == 0)
		return 0;

	if (range->start + range->len > range->start) {
		last_index = min_t(u64, inode->i_size - 1,
			 range->start + range->len - 1) >> PAGE_CACHE_SHIFT;
	} else {
		last_index = (inode->i_size - 1) >> PAGE_CACHE_SHIFT;
	}

	i = range->start >> PAGE_CACHE_SHIFT;
	while (i <= last_index) {
		if (!should_defrag_range(inode, (u64)i << PAGE_CACHE_SHIFT,
					PAGE_CACHE_SIZE,
					range->extent_thresh,
					&last_len, &skip,
					&defrag_end)) {
			unsigned long next;
			/*
			 * the should_defrag function tells us how much to skip
			 * bump our counter by the suggested amount
			 */
			next = (skip + PAGE_CACHE_SIZE - 1) >> PAGE_CACHE_SHIFT;
			i = max(i + 1, next);
			continue;
		}

		if (total_read % ra_pages == 0) {
			btrfs_force_ra(inode->i_mapping, &file->f_ra, file, i,
				       min(last_index, i + ra_pages - 1));
		}
		total_read++;
		mutex_lock(&inode->i_mutex);
		if (range->flags & BTRFS_DEFRAG_RANGE_COMPRESS)
			BTRFS_I(inode)->force_compress = compress_type;

		ret  = btrfs_delalloc_reserve_space(inode, PAGE_CACHE_SIZE);
		if (ret)
			goto err_unlock;
again:
		if (inode->i_size == 0 ||
		    i > ((inode->i_size - 1) >> PAGE_CACHE_SHIFT)) {
			ret = 0;
			goto err_reservations;
		}

		page = grab_cache_page(inode->i_mapping, i);
		if (!page) {
			ret = -ENOMEM;
			goto err_reservations;
		}

		if (!PageUptodate(page)) {
			btrfs_readpage(NULL, page);
			lock_page(page);
			if (!PageUptodate(page)) {
				unlock_page(page);
				page_cache_release(page);
				ret = -EIO;
				goto err_reservations;
			}
		}

		if (page->mapping != inode->i_mapping) {
			unlock_page(page);
			page_cache_release(page);
			goto again;
		}

		wait_on_page_writeback(page);

		if (PageDirty(page)) {
			btrfs_delalloc_release_space(inode, PAGE_CACHE_SIZE);
			goto loop_unlock;
		}

		page_start = (u64)page->index << PAGE_CACHE_SHIFT;
		page_end = page_start + PAGE_CACHE_SIZE - 1;
		lock_extent(io_tree, page_start, page_end, GFP_NOFS);

		ordered = btrfs_lookup_ordered_extent(inode, page_start);
		if (ordered) {
			unlock_extent(io_tree, page_start, page_end, GFP_NOFS);
			unlock_page(page);
			page_cache_release(page);
			btrfs_start_ordered_extent(inode, ordered, 1);
			btrfs_put_ordered_extent(ordered);
			goto again;
		}
		set_page_extent_mapped(page);

		/*
		 * this makes sure page_mkwrite is called on the
		 * page if it is dirtied again later
		 */
		clear_page_dirty_for_io(page);
		clear_extent_bits(&BTRFS_I(inode)->io_tree, page_start,
				  page_end, EXTENT_DIRTY | EXTENT_DELALLOC |
				  EXTENT_DO_ACCOUNTING, GFP_NOFS);

		btrfs_set_extent_delalloc(inode, page_start, page_end, NULL);
		ClearPageChecked(page);
		set_page_dirty(page);
		unlock_extent(io_tree, page_start, page_end, GFP_NOFS);

loop_unlock:
		unlock_page(page);
		page_cache_release(page);
		mutex_unlock(&inode->i_mutex);

		balance_dirty_pages_ratelimited_nr(inode->i_mapping, 1);
		i++;
	}

	if ((range->flags & BTRFS_DEFRAG_RANGE_START_IO))
		filemap_flush(inode->i_mapping);

	if ((range->flags & BTRFS_DEFRAG_RANGE_COMPRESS)) {
		/* the filemap_flush will queue IO into the worker threads, but
		 * we have to make sure the IO is actually started and that
		 * ordered extents get created before we return
		 */
		atomic_inc(&root->fs_info->async_submit_draining);
		while (atomic_read(&root->fs_info->nr_async_submits) ||
		      atomic_read(&root->fs_info->async_delalloc_pages)) {
			wait_event(root->fs_info->async_submit_wait,
			   (atomic_read(&root->fs_info->nr_async_submits) == 0 &&
			    atomic_read(&root->fs_info->async_delalloc_pages) == 0));
		}
		atomic_dec(&root->fs_info->async_submit_draining);

		mutex_lock(&inode->i_mutex);
		BTRFS_I(inode)->force_compress = BTRFS_COMPRESS_NONE;
		mutex_unlock(&inode->i_mutex);
	}

	disk_super = &root->fs_info->super_copy;
	features = btrfs_super_incompat_flags(disk_super);
	if (range->compress_type == BTRFS_COMPRESS_LZO) {
		features |= BTRFS_FEATURE_INCOMPAT_COMPRESS_LZO;
		btrfs_set_super_incompat_flags(disk_super, features);
	}

	return 0;

err_reservations:
	btrfs_delalloc_release_space(inode, PAGE_CACHE_SIZE);
err_unlock:
	mutex_unlock(&inode->i_mutex);
	return ret;
}

static noinline int btrfs_ioctl_resize(struct btrfs_root *root,
					void __user *arg)
{
	u64 new_size;
	u64 old_size;
	u64 devid = 1;
	struct btrfs_ioctl_vol_args *vol_args;
	struct btrfs_trans_handle *trans;
	struct btrfs_device *device = NULL;
	char *sizestr;
	char *devstr = NULL;
	int ret = 0;
	int mod = 0;

	if (root->fs_info->sb->s_flags & MS_RDONLY)
		return -EROFS;

	if (!capable(CAP_SYS_ADMIN))
		return -EPERM;

	vol_args = memdup_user(arg, sizeof(*vol_args));
	if (IS_ERR(vol_args))
		return PTR_ERR(vol_args);

	vol_args->name[BTRFS_PATH_NAME_MAX] = '\0';

	mutex_lock(&root->fs_info->volume_mutex);
	sizestr = vol_args->name;
	devstr = strchr(sizestr, ':');
	if (devstr) {
		char *end;
		sizestr = devstr + 1;
		*devstr = '\0';
		devstr = vol_args->name;
		devid = simple_strtoull(devstr, &end, 10);
		printk(KERN_INFO "resizing devid %llu\n",
		       (unsigned long long)devid);
	}
	device = btrfs_find_device(root, devid, NULL, NULL);
	if (!device) {
		printk(KERN_INFO "resizer unable to find device %llu\n",
		       (unsigned long long)devid);
		ret = -EINVAL;
		goto out_unlock;
	}
	if (!strcmp(sizestr, "max"))
		new_size = device->bdev->bd_inode->i_size;
	else {
		if (sizestr[0] == '-') {
			mod = -1;
			sizestr++;
		} else if (sizestr[0] == '+') {
			mod = 1;
			sizestr++;
		}
		new_size = memparse(sizestr, NULL);
		if (new_size == 0) {
			ret = -EINVAL;
			goto out_unlock;
		}
	}

	old_size = device->total_bytes;

	if (mod < 0) {
		if (new_size > old_size) {
			ret = -EINVAL;
			goto out_unlock;
		}
		new_size = old_size - new_size;
	} else if (mod > 0) {
		new_size = old_size + new_size;
	}

	if (new_size < 256 * 1024 * 1024) {
		ret = -EINVAL;
		goto out_unlock;
	}
	if (new_size > device->bdev->bd_inode->i_size) {
		ret = -EFBIG;
		goto out_unlock;
	}

	do_div(new_size, root->sectorsize);
	new_size *= root->sectorsize;

	printk(KERN_INFO "new size for %s is %llu\n",
		device->name, (unsigned long long)new_size);

	if (new_size > old_size) {
		trans = btrfs_start_transaction(root, 0);
		if (IS_ERR(trans)) {
			ret = PTR_ERR(trans);
			goto out_unlock;
		}
		ret = btrfs_grow_device(trans, device, new_size);
		btrfs_commit_transaction(trans, root);
	} else {
		ret = btrfs_shrink_device(device, new_size);
	}

out_unlock:
	mutex_unlock(&root->fs_info->volume_mutex);
	kfree(vol_args);
	return ret;
}

static noinline int btrfs_ioctl_snap_create_transid(struct file *file,
						    char *name,
						    unsigned long fd,
						    int subvol,
						    u64 *transid,
						    bool readonly)
{
	struct btrfs_root *root = BTRFS_I(fdentry(file)->d_inode)->root;
	struct file *src_file;
	int namelen;
	int ret = 0;

	if (root->fs_info->sb->s_flags & MS_RDONLY)
		return -EROFS;

	namelen = strlen(name);
	if (strchr(name, '/')) {
		ret = -EINVAL;
		goto out;
	}

	if (subvol) {
		ret = btrfs_mksubvol(&file->f_path, name, namelen,
				     NULL, transid, readonly);
	} else {
		struct inode *src_inode;
		src_file = fget(fd);
		if (!src_file) {
			ret = -EINVAL;
			goto out;
		}

		src_inode = src_file->f_path.dentry->d_inode;
		if (src_inode->i_sb != file->f_path.dentry->d_inode->i_sb) {
			printk(KERN_INFO "btrfs: Snapshot src from "
			       "another FS\n");
			ret = -EINVAL;
			fput(src_file);
			goto out;
		}
		ret = btrfs_mksubvol(&file->f_path, name, namelen,
				     BTRFS_I(src_inode)->root,
				     transid, readonly);
		fput(src_file);
	}
out:
	return ret;
}

static noinline int btrfs_ioctl_snap_create(struct file *file,
					    void __user *arg, int subvol)
{
	struct btrfs_ioctl_vol_args *vol_args;
	int ret;

	vol_args = memdup_user(arg, sizeof(*vol_args));
	if (IS_ERR(vol_args))
		return PTR_ERR(vol_args);
	vol_args->name[BTRFS_PATH_NAME_MAX] = '\0';

	ret = btrfs_ioctl_snap_create_transid(file, vol_args->name,
					      vol_args->fd, subvol,
					      NULL, false);

	kfree(vol_args);
	return ret;
}

static noinline int btrfs_ioctl_snap_create_v2(struct file *file,
					       void __user *arg, int subvol)
{
	struct btrfs_ioctl_vol_args_v2 *vol_args;
	int ret;
	u64 transid = 0;
	u64 *ptr = NULL;
	bool readonly = false;

	vol_args = memdup_user(arg, sizeof(*vol_args));
	if (IS_ERR(vol_args))
		return PTR_ERR(vol_args);
	vol_args->name[BTRFS_SUBVOL_NAME_MAX] = '\0';

	if (vol_args->flags &
	    ~(BTRFS_SUBVOL_CREATE_ASYNC | BTRFS_SUBVOL_RDONLY)) {
		ret = -EOPNOTSUPP;
		goto out;
	}

	if (vol_args->flags & BTRFS_SUBVOL_CREATE_ASYNC)
		ptr = &transid;
	if (vol_args->flags & BTRFS_SUBVOL_RDONLY)
		readonly = true;

	ret = btrfs_ioctl_snap_create_transid(file, vol_args->name,
					      vol_args->fd, subvol,
					      ptr, readonly);

	if (ret == 0 && ptr &&
	    copy_to_user(arg +
			 offsetof(struct btrfs_ioctl_vol_args_v2,
				  transid), ptr, sizeof(*ptr)))
		ret = -EFAULT;
out:
	kfree(vol_args);
	return ret;
}

static noinline int btrfs_ioctl_subvol_getflags(struct file *file,
						void __user *arg)
{
	struct inode *inode = fdentry(file)->d_inode;
	struct btrfs_root *root = BTRFS_I(inode)->root;
	int ret = 0;
	u64 flags = 0;

	if (btrfs_ino(inode) != BTRFS_FIRST_FREE_OBJECTID)
		return -EINVAL;

	down_read(&root->fs_info->subvol_sem);
	if (btrfs_root_readonly(root))
		flags |= BTRFS_SUBVOL_RDONLY;
	up_read(&root->fs_info->subvol_sem);

	if (copy_to_user(arg, &flags, sizeof(flags)))
		ret = -EFAULT;

	return ret;
}

static noinline int btrfs_ioctl_subvol_setflags(struct file *file,
					      void __user *arg)
{
	struct inode *inode = fdentry(file)->d_inode;
	struct btrfs_root *root = BTRFS_I(inode)->root;
	struct btrfs_trans_handle *trans;
	u64 root_flags;
	u64 flags;
	int ret = 0;

	if (root->fs_info->sb->s_flags & MS_RDONLY)
		return -EROFS;

	if (btrfs_ino(inode) != BTRFS_FIRST_FREE_OBJECTID)
		return -EINVAL;

	if (copy_from_user(&flags, arg, sizeof(flags)))
		return -EFAULT;

	if (flags & BTRFS_SUBVOL_CREATE_ASYNC)
		return -EINVAL;

	if (flags & ~BTRFS_SUBVOL_RDONLY)
		return -EOPNOTSUPP;

	if (!inode_owner_or_capable(inode))
		return -EACCES;

	down_write(&root->fs_info->subvol_sem);

	/* nothing to do */
	if (!!(flags & BTRFS_SUBVOL_RDONLY) == btrfs_root_readonly(root))
		goto out;

	root_flags = btrfs_root_flags(&root->root_item);
	if (flags & BTRFS_SUBVOL_RDONLY)
		btrfs_set_root_flags(&root->root_item,
				     root_flags | BTRFS_ROOT_SUBVOL_RDONLY);
	else
		btrfs_set_root_flags(&root->root_item,
				     root_flags & ~BTRFS_ROOT_SUBVOL_RDONLY);

	trans = btrfs_start_transaction(root, 1);
	if (IS_ERR(trans)) {
		ret = PTR_ERR(trans);
		goto out_reset;
	}

	ret = btrfs_update_root(trans, root->fs_info->tree_root,
				&root->root_key, &root->root_item);

	btrfs_commit_transaction(trans, root);
out_reset:
	if (ret)
		btrfs_set_root_flags(&root->root_item, root_flags);
out:
	up_write(&root->fs_info->subvol_sem);
	return ret;
}

/*
 * helper to check if the subvolume references other subvolumes
 */
static noinline int may_destroy_subvol(struct btrfs_root *root)
{
	struct btrfs_path *path;
	struct btrfs_key key;
	int ret;

	path = btrfs_alloc_path();
	if (!path)
		return -ENOMEM;

	key.objectid = root->root_key.objectid;
	key.type = BTRFS_ROOT_REF_KEY;
	key.offset = (u64)-1;

	ret = btrfs_search_slot(NULL, root->fs_info->tree_root,
				&key, path, 0, 0);
	if (ret < 0)
		goto out;
	BUG_ON(ret == 0);

	ret = 0;
	if (path->slots[0] > 0) {
		path->slots[0]--;
		btrfs_item_key_to_cpu(path->nodes[0], &key, path->slots[0]);
		if (key.objectid == root->root_key.objectid &&
		    key.type == BTRFS_ROOT_REF_KEY)
			ret = -ENOTEMPTY;
	}
out:
	btrfs_free_path(path);
	return ret;
}

static noinline int key_in_sk(struct btrfs_key *key,
			      struct btrfs_ioctl_search_key *sk)
{
	struct btrfs_key test;
	int ret;

	test.objectid = sk->min_objectid;
	test.type = sk->min_type;
	test.offset = sk->min_offset;

	ret = btrfs_comp_cpu_keys(key, &test);
	if (ret < 0)
		return 0;

	test.objectid = sk->max_objectid;
	test.type = sk->max_type;
	test.offset = sk->max_offset;

	ret = btrfs_comp_cpu_keys(key, &test);
	if (ret > 0)
		return 0;
	return 1;
}

static noinline int copy_to_sk(struct btrfs_root *root,
			       struct btrfs_path *path,
			       struct btrfs_key *key,
			       struct btrfs_ioctl_search_key *sk,
			       char *buf,
			       unsigned long *sk_offset,
			       int *num_found)
{
	u64 found_transid;
	struct extent_buffer *leaf;
	struct btrfs_ioctl_search_header sh;
	unsigned long item_off;
	unsigned long item_len;
	int nritems;
	int i;
	int slot;
	int found = 0;
	int ret = 0;

	leaf = path->nodes[0];
	slot = path->slots[0];
	nritems = btrfs_header_nritems(leaf);

	if (btrfs_header_generation(leaf) > sk->max_transid) {
		i = nritems;
		goto advance_key;
	}
	found_transid = btrfs_header_generation(leaf);

	for (i = slot; i < nritems; i++) {
		item_off = btrfs_item_ptr_offset(leaf, i);
		item_len = btrfs_item_size_nr(leaf, i);

		if (item_len > BTRFS_SEARCH_ARGS_BUFSIZE)
			item_len = 0;

		if (sizeof(sh) + item_len + *sk_offset >
		    BTRFS_SEARCH_ARGS_BUFSIZE) {
			ret = 1;
			goto overflow;
		}

		btrfs_item_key_to_cpu(leaf, key, i);
		if (!key_in_sk(key, sk))
			continue;

		sh.objectid = key->objectid;
		sh.offset = key->offset;
		sh.type = key->type;
		sh.len = item_len;
		sh.transid = found_transid;

		/* copy search result header */
		memcpy(buf + *sk_offset, &sh, sizeof(sh));
		*sk_offset += sizeof(sh);

		if (item_len) {
			char *p = buf + *sk_offset;
			/* copy the item */
			read_extent_buffer(leaf, p,
					   item_off, item_len);
			*sk_offset += item_len;
		}
		found++;

		if (*num_found >= sk->nr_items)
			break;
	}
advance_key:
	ret = 0;
	if (key->offset < (u64)-1 && key->offset < sk->max_offset)
		key->offset++;
	else if (key->type < (u8)-1 && key->type < sk->max_type) {
		key->offset = 0;
		key->type++;
	} else if (key->objectid < (u64)-1 && key->objectid < sk->max_objectid) {
		key->offset = 0;
		key->type = 0;
		key->objectid++;
	} else
		ret = 1;
overflow:
	*num_found += found;
	return ret;
}

static noinline int search_ioctl(struct inode *inode,
				 struct btrfs_ioctl_search_args *args)
{
	struct btrfs_root *root;
	struct btrfs_key key;
	struct btrfs_key max_key;
	struct btrfs_path *path;
	struct btrfs_ioctl_search_key *sk = &args->key;
	struct btrfs_fs_info *info = BTRFS_I(inode)->root->fs_info;
	int ret;
	int num_found = 0;
	unsigned long sk_offset = 0;

	path = btrfs_alloc_path();
	if (!path)
		return -ENOMEM;

	if (sk->tree_id == 0) {
		/* search the root of the inode that was passed */
		root = BTRFS_I(inode)->root;
	} else {
		key.objectid = sk->tree_id;
		key.type = BTRFS_ROOT_ITEM_KEY;
		key.offset = (u64)-1;
		root = btrfs_read_fs_root_no_name(info, &key);
		if (IS_ERR(root)) {
			printk(KERN_ERR "could not find root %llu\n",
			       sk->tree_id);
			btrfs_free_path(path);
			return -ENOENT;
		}
	}

	key.objectid = sk->min_objectid;
	key.type = sk->min_type;
	key.offset = sk->min_offset;

	max_key.objectid = sk->max_objectid;
	max_key.type = sk->max_type;
	max_key.offset = sk->max_offset;

	path->keep_locks = 1;

	while(1) {
		ret = btrfs_search_forward(root, &key, &max_key, path, 0,
					   sk->min_transid);
		if (ret != 0) {
			if (ret > 0)
				ret = 0;
			goto err;
		}
		ret = copy_to_sk(root, path, &key, sk, args->buf,
				 &sk_offset, &num_found);
		btrfs_release_path(root, path);
		if (ret || num_found >= sk->nr_items)
			break;

	}
	ret = 0;
err:
	sk->nr_items = num_found;
	btrfs_free_path(path);
	return ret;
}

static noinline int btrfs_ioctl_tree_search(struct file *file,
					   void __user *argp)
{
	 struct btrfs_ioctl_search_args *args;
	 struct inode *inode;
	 int ret;

	if (!capable(CAP_SYS_ADMIN))
		return -EPERM;

	args = memdup_user(argp, sizeof(*args));
	if (IS_ERR(args))
		return PTR_ERR(args);

	inode = fdentry(file)->d_inode;
	ret = search_ioctl(inode, args);
	if (ret == 0 && copy_to_user(argp, args, sizeof(*args)))
		ret = -EFAULT;
	kfree(args);
	return ret;
}

/*
 * Search INODE_REFs to identify path name of 'dirid' directory
 * in a 'tree_id' tree. and sets path name to 'name'.
 */
static noinline int btrfs_search_path_in_tree(struct btrfs_fs_info *info,
				u64 tree_id, u64 dirid, char *name)
{
	struct btrfs_root *root;
	struct btrfs_key key;
	char *ptr;
	int ret = -1;
	int slot;
	int len;
	int total_len = 0;
	struct btrfs_inode_ref *iref;
	struct extent_buffer *l;
	struct btrfs_path *path;

	if (dirid == BTRFS_FIRST_FREE_OBJECTID) {
		name[0]='\0';
		return 0;
	}

	path = btrfs_alloc_path();
	if (!path)
		return -ENOMEM;

	ptr = &name[BTRFS_INO_LOOKUP_PATH_MAX];

	key.objectid = tree_id;
	key.type = BTRFS_ROOT_ITEM_KEY;
	key.offset = (u64)-1;
	root = btrfs_read_fs_root_no_name(info, &key);
	if (IS_ERR(root)) {
		printk(KERN_ERR "could not find root %llu\n", tree_id);
		ret = -ENOENT;
		goto out;
	}

	key.objectid = dirid;
	key.type = BTRFS_INODE_REF_KEY;
	key.offset = (u64)-1;

	while(1) {
		ret = btrfs_search_slot(NULL, root, &key, path, 0, 0);
		if (ret < 0)
			goto out;

		l = path->nodes[0];
		slot = path->slots[0];
		if (ret > 0 && slot > 0)
			slot--;
		btrfs_item_key_to_cpu(l, &key, slot);

		if (ret > 0 && (key.objectid != dirid ||
				key.type != BTRFS_INODE_REF_KEY)) {
			ret = -ENOENT;
			goto out;
		}

		iref = btrfs_item_ptr(l, slot, struct btrfs_inode_ref);
		len = btrfs_inode_ref_name_len(l, iref);
		ptr -= len + 1;
		total_len += len + 1;
		if (ptr < name)
			goto out;

		*(ptr + len) = '/';
		read_extent_buffer(l, ptr,(unsigned long)(iref + 1), len);

		if (key.offset == BTRFS_FIRST_FREE_OBJECTID)
			break;

		btrfs_release_path(root, path);
		key.objectid = key.offset;
		key.offset = (u64)-1;
		dirid = key.objectid;

	}
	if (ptr < name)
		goto out;
	memcpy(name, ptr, total_len);
	name[total_len]='\0';
	ret = 0;
out:
	btrfs_free_path(path);
	return ret;
}

static noinline int btrfs_ioctl_ino_lookup(struct file *file,
					   void __user *argp)
{
	 struct btrfs_ioctl_ino_lookup_args *args;
	 struct inode *inode;
	 int ret;

	if (!capable(CAP_SYS_ADMIN))
		return -EPERM;

	args = memdup_user(argp, sizeof(*args));
	if (IS_ERR(args))
		return PTR_ERR(args);

	inode = fdentry(file)->d_inode;

	if (args->treeid == 0)
		args->treeid = BTRFS_I(inode)->root->root_key.objectid;

	ret = btrfs_search_path_in_tree(BTRFS_I(inode)->root->fs_info,
					args->treeid, args->objectid,
					args->name);

	if (ret == 0 && copy_to_user(argp, args, sizeof(*args)))
		ret = -EFAULT;

	kfree(args);
	return ret;
}

static noinline int btrfs_ioctl_snap_destroy(struct file *file,
					     void __user *arg)
{
	struct dentry *parent = fdentry(file);
	struct dentry *dentry;
	struct inode *dir = parent->d_inode;
	struct inode *inode;
	struct btrfs_root *root = BTRFS_I(dir)->root;
	struct btrfs_root *dest = NULL;
	struct btrfs_ioctl_vol_args *vol_args;
	struct btrfs_trans_handle *trans;
	int namelen;
	int ret;
	int err = 0;

	vol_args = memdup_user(arg, sizeof(*vol_args));
	if (IS_ERR(vol_args))
		return PTR_ERR(vol_args);

	vol_args->name[BTRFS_PATH_NAME_MAX] = '\0';
	namelen = strlen(vol_args->name);
	if (strchr(vol_args->name, '/') ||
	    strncmp(vol_args->name, "..", namelen) == 0) {
		err = -EINVAL;
		goto out;
	}

	err = mnt_want_write(file->f_path.mnt);
	if (err)
		goto out;

	mutex_lock_nested(&dir->i_mutex, I_MUTEX_PARENT);
	dentry = lookup_one_len(vol_args->name, parent, namelen);
	if (IS_ERR(dentry)) {
		err = PTR_ERR(dentry);
		goto out_unlock_dir;
	}

	if (!dentry->d_inode) {
		err = -ENOENT;
		goto out_dput;
	}

	inode = dentry->d_inode;
	dest = BTRFS_I(inode)->root;
	if (!capable(CAP_SYS_ADMIN)){
		/*
		 * Regular user.  Only allow this with a special mount
		 * option, when the user has write+exec access to the
		 * subvol root, and when rmdir(2) would have been
		 * allowed.
		 *
		 * Note that this is _not_ check that the subvol is
		 * empty or doesn't contain data that we wouldn't
		 * otherwise be able to delete.
		 *
		 * Users who want to delete empty subvols should try
		 * rmdir(2).
		 */
		err = -EPERM;
		if (!btrfs_test_opt(root, USER_SUBVOL_RM_ALLOWED))
			goto out_dput;

		/*
		 * Do not allow deletion if the parent dir is the same
		 * as the dir to be deleted.  That means the ioctl
		 * must be called on the dentry referencing the root
		 * of the subvol, not a random directory contained
		 * within it.
		 */
		err = -EINVAL;
		if (root == dest)
			goto out_dput;

		err = inode_permission(inode, MAY_WRITE | MAY_EXEC);
		if (err)
			goto out_dput;

		/* check if subvolume may be deleted by a non-root user */
		err = btrfs_may_delete(dir, dentry, 1);
		if (err)
			goto out_dput;
	}

	if (btrfs_ino(inode) != BTRFS_FIRST_FREE_OBJECTID) {
		err = -EINVAL;
		goto out_dput;
	}

	mutex_lock(&inode->i_mutex);
	err = d_invalidate(dentry);
	if (err)
		goto out_unlock;

	down_write(&root->fs_info->subvol_sem);

	err = may_destroy_subvol(dest);
	if (err)
		goto out_up_write;

	trans = btrfs_start_transaction(root, 0);
	if (IS_ERR(trans)) {
		err = PTR_ERR(trans);
		goto out_up_write;
	}
	trans->block_rsv = &root->fs_info->global_block_rsv;

	ret = btrfs_unlink_subvol(trans, root, dir,
				dest->root_key.objectid,
				dentry->d_name.name,
				dentry->d_name.len);
	BUG_ON(ret);

	btrfs_record_root_in_trans(trans, dest);

	memset(&dest->root_item.drop_progress, 0,
		sizeof(dest->root_item.drop_progress));
	dest->root_item.drop_level = 0;
	btrfs_set_root_refs(&dest->root_item, 0);

	if (!xchg(&dest->orphan_item_inserted, 1)) {
		ret = btrfs_insert_orphan_item(trans,
					root->fs_info->tree_root,
					dest->root_key.objectid);
		BUG_ON(ret);
	}

	ret = btrfs_end_transaction(trans, root);
	BUG_ON(ret);
	inode->i_flags |= S_DEAD;
out_up_write:
	up_write(&root->fs_info->subvol_sem);
out_unlock:
	mutex_unlock(&inode->i_mutex);
	if (!err) {
		shrink_dcache_sb(root->fs_info->sb);
		btrfs_invalidate_inodes(dest);
		d_delete(dentry);
	}
out_dput:
	dput(dentry);
out_unlock_dir:
	mutex_unlock(&dir->i_mutex);
	mnt_drop_write(file->f_path.mnt);
out:
	kfree(vol_args);
	return err;
}

static int btrfs_ioctl_defrag(struct file *file, void __user *argp)
{
	struct inode *inode = fdentry(file)->d_inode;
	struct btrfs_root *root = BTRFS_I(inode)->root;
	struct btrfs_ioctl_defrag_range_args *range;
	int ret;

	if (btrfs_root_readonly(root))
		return -EROFS;

	ret = mnt_want_write(file->f_path.mnt);
	if (ret)
		return ret;

	switch (inode->i_mode & S_IFMT) {
	case S_IFDIR:
		if (!capable(CAP_SYS_ADMIN)) {
			ret = -EPERM;
			goto out;
		}
		ret = btrfs_defrag_root(root, 0);
		if (ret)
			goto out;
		ret = btrfs_defrag_root(root->fs_info->extent_root, 0);
		break;
	case S_IFREG:
		if (!(file->f_mode & FMODE_WRITE)) {
			ret = -EINVAL;
			goto out;
		}

		range = kzalloc(sizeof(*range), GFP_KERNEL);
		if (!range) {
			ret = -ENOMEM;
			goto out;
		}

		if (argp) {
			if (copy_from_user(range, argp,
					   sizeof(*range))) {
				ret = -EFAULT;
				kfree(range);
				goto out;
			}
			/* compression requires us to start the IO */
			if ((range->flags & BTRFS_DEFRAG_RANGE_COMPRESS)) {
				range->flags |= BTRFS_DEFRAG_RANGE_START_IO;
				range->extent_thresh = (u32)-1;
			}
		} else {
			/* the rest are all set to zero by kzalloc */
			range->len = (u64)-1;
		}
		ret = btrfs_defrag_file(file, range);
		kfree(range);
		break;
	default:
		ret = -EINVAL;
	}
out:
	mnt_drop_write(file->f_path.mnt);
	return ret;
}

static long btrfs_ioctl_add_dev(struct btrfs_root *root, void __user *arg)
{
	struct btrfs_ioctl_vol_args *vol_args;
	int ret;

	if (!capable(CAP_SYS_ADMIN))
		return -EPERM;

	vol_args = memdup_user(arg, sizeof(*vol_args));
	if (IS_ERR(vol_args))
		return PTR_ERR(vol_args);

	vol_args->name[BTRFS_PATH_NAME_MAX] = '\0';
	ret = btrfs_init_new_device(root, vol_args->name);

	kfree(vol_args);
	return ret;
}

static long btrfs_ioctl_rm_dev(struct btrfs_root *root, void __user *arg)
{
	struct btrfs_ioctl_vol_args *vol_args;
	int ret;

	if (!capable(CAP_SYS_ADMIN))
		return -EPERM;

	if (root->fs_info->sb->s_flags & MS_RDONLY)
		return -EROFS;

	vol_args = memdup_user(arg, sizeof(*vol_args));
	if (IS_ERR(vol_args))
		return PTR_ERR(vol_args);

	vol_args->name[BTRFS_PATH_NAME_MAX] = '\0';
	ret = btrfs_rm_device(root, vol_args->name);

	kfree(vol_args);
	return ret;
}

static noinline long btrfs_ioctl_clone(struct file *file, unsigned long srcfd,
				       u64 off, u64 olen, u64 destoff)
{
	struct inode *inode = fdentry(file)->d_inode;
	struct btrfs_root *root = BTRFS_I(inode)->root;
	struct file *src_file;
	struct inode *src;
	struct btrfs_trans_handle *trans;
	struct btrfs_path *path;
	struct extent_buffer *leaf;
	char *buf;
	struct btrfs_key key;
	u32 nritems;
	int slot;
	int ret;
	u64 len = olen;
	u64 bs = root->fs_info->sb->s_blocksize;
	u64 hint_byte;

	/*
	 * TODO:
	 * - split compressed inline extents.  annoying: we need to
	 *   decompress into destination's address_space (the file offset
	 *   may change, so source mapping won't do), then recompress (or
	 *   otherwise reinsert) a subrange.
	 * - allow ranges within the same file to be cloned (provided
	 *   they don't overlap)?
	 */

	/* the destination must be opened for writing */
	if (!(file->f_mode & FMODE_WRITE) || (file->f_flags & O_APPEND))
		return -EINVAL;

	if (btrfs_root_readonly(root))
		return -EROFS;

	ret = mnt_want_write(file->f_path.mnt);
	if (ret)
		return ret;

	src_file = fget(srcfd);
	if (!src_file) {
		ret = -EBADF;
		goto out_drop_write;
	}

	src = src_file->f_dentry->d_inode;

	ret = -EINVAL;
	if (src == inode)
		goto out_fput;

	/* the src must be open for reading */
	if (!(src_file->f_mode & FMODE_READ))
		goto out_fput;

	ret = -EISDIR;
	if (S_ISDIR(src->i_mode) || S_ISDIR(inode->i_mode))
		goto out_fput;

	ret = -EXDEV;
	if (src->i_sb != inode->i_sb || BTRFS_I(src)->root != root)
		goto out_fput;

	ret = -ENOMEM;
	buf = vmalloc(btrfs_level_size(root, 0));
	if (!buf)
		goto out_fput;

	path = btrfs_alloc_path();
	if (!path) {
		vfree(buf);
		goto out_fput;
	}
	path->reada = 2;

	if (inode < src) {
		mutex_lock_nested(&inode->i_mutex, I_MUTEX_PARENT);
		mutex_lock_nested(&src->i_mutex, I_MUTEX_CHILD);
	} else {
		mutex_lock_nested(&src->i_mutex, I_MUTEX_PARENT);
		mutex_lock_nested(&inode->i_mutex, I_MUTEX_CHILD);
	}

	/* determine range to clone */
	ret = -EINVAL;
	if (off + len > src->i_size || off + len < off)
		goto out_unlock;
	if (len == 0)
		olen = len = src->i_size - off;
	/* if we extend to eof, continue to block boundary */
	if (off + len == src->i_size)
		len = ALIGN(src->i_size, bs) - off;

	/* verify the end result is block aligned */
	if (!IS_ALIGNED(off, bs) || !IS_ALIGNED(off + len, bs) ||
	    !IS_ALIGNED(destoff, bs))
		goto out_unlock;

	/* do any pending delalloc/csum calc on src, one way or
	   another, and lock file content */
	while (1) {
		struct btrfs_ordered_extent *ordered;
		lock_extent(&BTRFS_I(src)->io_tree, off, off+len, GFP_NOFS);
		ordered = btrfs_lookup_first_ordered_extent(src, off+len);
		if (!ordered &&
		    !test_range_bit(&BTRFS_I(src)->io_tree, off, off+len,
				   EXTENT_DELALLOC, 0, NULL))
			break;
		unlock_extent(&BTRFS_I(src)->io_tree, off, off+len, GFP_NOFS);
		if (ordered)
			btrfs_put_ordered_extent(ordered);
		btrfs_wait_ordered_range(src, off, len);
	}

	/* clone data */
	key.objectid = btrfs_ino(src);
	key.type = BTRFS_EXTENT_DATA_KEY;
	key.offset = 0;

	while (1) {
		/*
		 * note the key will change type as we walk through the
		 * tree.
		 */
		ret = btrfs_search_slot(NULL, root, &key, path, 0, 0);
		if (ret < 0)
			goto out;

		nritems = btrfs_header_nritems(path->nodes[0]);
		if (path->slots[0] >= nritems) {
			ret = btrfs_next_leaf(root, path);
			if (ret < 0)
				goto out;
			if (ret > 0)
				break;
			nritems = btrfs_header_nritems(path->nodes[0]);
		}
		leaf = path->nodes[0];
		slot = path->slots[0];

		btrfs_item_key_to_cpu(leaf, &key, slot);
		if (btrfs_key_type(&key) > BTRFS_EXTENT_DATA_KEY ||
		    key.objectid != btrfs_ino(src))
			break;

		if (btrfs_key_type(&key) == BTRFS_EXTENT_DATA_KEY) {
			struct btrfs_file_extent_item *extent;
			int type;
			u32 size;
			struct btrfs_key new_key;
			u64 disko = 0, diskl = 0;
			u64 datao = 0, datal = 0;
			u8 comp;
			u64 endoff;

			size = btrfs_item_size_nr(leaf, slot);
			read_extent_buffer(leaf, buf,
					   btrfs_item_ptr_offset(leaf, slot),
					   size);

			extent = btrfs_item_ptr(leaf, slot,
						struct btrfs_file_extent_item);
			comp = btrfs_file_extent_compression(leaf, extent);
			type = btrfs_file_extent_type(leaf, extent);
			if (type == BTRFS_FILE_EXTENT_REG ||
			    type == BTRFS_FILE_EXTENT_PREALLOC) {
				disko = btrfs_file_extent_disk_bytenr(leaf,
								      extent);
				diskl = btrfs_file_extent_disk_num_bytes(leaf,
								 extent);
				datao = btrfs_file_extent_offset(leaf, extent);
				datal = btrfs_file_extent_num_bytes(leaf,
								    extent);
			} else if (type == BTRFS_FILE_EXTENT_INLINE) {
				/* take upper bound, may be compressed */
				datal = btrfs_file_extent_ram_bytes(leaf,
								    extent);
			}
			btrfs_release_path(root, path);

			if (key.offset + datal <= off ||
			    key.offset >= off+len)
				goto next;

			memcpy(&new_key, &key, sizeof(new_key));
			new_key.objectid = btrfs_ino(inode);
			if (off <= key.offset)
				new_key.offset = key.offset + destoff - off;
			else
				new_key.offset = destoff;

			trans = btrfs_start_transaction(root, 1);
			if (IS_ERR(trans)) {
				ret = PTR_ERR(trans);
				goto out;
			}

			if (type == BTRFS_FILE_EXTENT_REG ||
			    type == BTRFS_FILE_EXTENT_PREALLOC) {
				if (off > key.offset) {
					datao += off - key.offset;
					datal -= off - key.offset;
				}

				if (key.offset + datal > off + len)
					datal = off + len - key.offset;

				ret = btrfs_drop_extents(trans, inode,
							 new_key.offset,
							 new_key.offset + datal,
							 &hint_byte, 1);
				BUG_ON(ret);

				ret = btrfs_insert_empty_item(trans, root, path,
							      &new_key, size);
				BUG_ON(ret);

				leaf = path->nodes[0];
				slot = path->slots[0];
				write_extent_buffer(leaf, buf,
					    btrfs_item_ptr_offset(leaf, slot),
					    size);

				extent = btrfs_item_ptr(leaf, slot,
						struct btrfs_file_extent_item);

				/* disko == 0 means it's a hole */
				if (!disko)
					datao = 0;

				btrfs_set_file_extent_offset(leaf, extent,
							     datao);
				btrfs_set_file_extent_num_bytes(leaf, extent,
								datal);
				if (disko) {
					inode_add_bytes(inode, datal);
					ret = btrfs_inc_extent_ref(trans, root,
							disko, diskl, 0,
							root->root_key.objectid,
							btrfs_ino(inode),
							new_key.offset - datao);
					BUG_ON(ret);
				}
			} else if (type == BTRFS_FILE_EXTENT_INLINE) {
				u64 skip = 0;
				u64 trim = 0;
				if (off > key.offset) {
					skip = off - key.offset;
					new_key.offset += skip;
				}

				if (key.offset + datal > off+len)
					trim = key.offset + datal - (off+len);

				if (comp && (skip || trim)) {
					ret = -EINVAL;
					btrfs_end_transaction(trans, root);
					goto out;
				}
				size -= skip + trim;
				datal -= skip + trim;

				ret = btrfs_drop_extents(trans, inode,
							 new_key.offset,
							 new_key.offset + datal,
							 &hint_byte, 1);
				BUG_ON(ret);

				ret = btrfs_insert_empty_item(trans, root, path,
							      &new_key, size);
				BUG_ON(ret);

				if (skip) {
					u32 start =
					  btrfs_file_extent_calc_inline_size(0);
					memmove(buf+start, buf+start+skip,
						datal);
				}

				leaf = path->nodes[0];
				slot = path->slots[0];
				write_extent_buffer(leaf, buf,
					    btrfs_item_ptr_offset(leaf, slot),
					    size);
				inode_add_bytes(inode, datal);
			}

			btrfs_mark_buffer_dirty(leaf);
			btrfs_release_path(root, path);

			inode->i_mtime = inode->i_ctime = CURRENT_TIME;

			/*
			 * we round up to the block size at eof when
			 * determining which extents to clone above,
			 * but shouldn't round up the file size
			 */
			endoff = new_key.offset + datal;
			if (endoff > destoff+olen)
				endoff = destoff+olen;
			if (endoff > inode->i_size)
				btrfs_i_size_write(inode, endoff);

			BTRFS_I(inode)->flags = BTRFS_I(src)->flags;
			ret = btrfs_update_inode(trans, root, inode);
			BUG_ON(ret);
			btrfs_end_transaction(trans, root);
		}
next:
		btrfs_release_path(root, path);
		key.offset++;
	}
	ret = 0;
out:
	btrfs_release_path(root, path);
	unlock_extent(&BTRFS_I(src)->io_tree, off, off+len, GFP_NOFS);
out_unlock:
	mutex_unlock(&src->i_mutex);
	mutex_unlock(&inode->i_mutex);
	vfree(buf);
	btrfs_free_path(path);
out_fput:
	fput(src_file);
out_drop_write:
	mnt_drop_write(file->f_path.mnt);
	return ret;
}

static long btrfs_ioctl_clone_range(struct file *file, void __user *argp)
{
	struct btrfs_ioctl_clone_range_args args;

	if (copy_from_user(&args, argp, sizeof(args)))
		return -EFAULT;
	return btrfs_ioctl_clone(file, args.src_fd, args.src_offset,
				 args.src_length, args.dest_offset);
}

/*
 * there are many ways the trans_start and trans_end ioctls can lead
 * to deadlocks.  They should only be used by applications that
 * basically own the machine, and have a very in depth understanding
 * of all the possible deadlocks and enospc problems.
 */
static long btrfs_ioctl_trans_start(struct file *file)
{
	struct inode *inode = fdentry(file)->d_inode;
	struct btrfs_root *root = BTRFS_I(inode)->root;
	struct btrfs_trans_handle *trans;
	int ret;

	ret = -EPERM;
	if (!capable(CAP_SYS_ADMIN))
		goto out;

	ret = -EINPROGRESS;
	if (file->private_data)
		goto out;

	ret = -EROFS;
	if (btrfs_root_readonly(root))
		goto out;

	ret = mnt_want_write(file->f_path.mnt);
	if (ret)
		goto out;

	mutex_lock(&root->fs_info->trans_mutex);
	root->fs_info->open_ioctl_trans++;
	mutex_unlock(&root->fs_info->trans_mutex);

	ret = -ENOMEM;
	trans = btrfs_start_ioctl_transaction(root, 0);
	if (IS_ERR(trans))
		goto out_drop;

	file->private_data = trans;
	return 0;

out_drop:
	mutex_lock(&root->fs_info->trans_mutex);
	root->fs_info->open_ioctl_trans--;
	mutex_unlock(&root->fs_info->trans_mutex);
	mnt_drop_write(file->f_path.mnt);
out:
	return ret;
}

static long btrfs_ioctl_default_subvol(struct file *file, void __user *argp)
{
	struct inode *inode = fdentry(file)->d_inode;
	struct btrfs_root *root = BTRFS_I(inode)->root;
	struct btrfs_root *new_root;
	struct btrfs_dir_item *di;
	struct btrfs_trans_handle *trans;
	struct btrfs_path *path;
	struct btrfs_key location;
	struct btrfs_disk_key disk_key;
	struct btrfs_super_block *disk_super;
	u64 features;
	u64 objectid = 0;
	u64 dir_id;

	if (!capable(CAP_SYS_ADMIN))
		return -EPERM;

	if (copy_from_user(&objectid, argp, sizeof(objectid)))
		return -EFAULT;

	if (!objectid)
		objectid = root->root_key.objectid;

	location.objectid = objectid;
	location.type = BTRFS_ROOT_ITEM_KEY;
	location.offset = (u64)-1;

	new_root = btrfs_read_fs_root_no_name(root->fs_info, &location);
	if (IS_ERR(new_root))
		return PTR_ERR(new_root);

	if (btrfs_root_refs(&new_root->root_item) == 0)
		return -ENOENT;

	path = btrfs_alloc_path();
	if (!path)
		return -ENOMEM;
	path->leave_spinning = 1;

	trans = btrfs_start_transaction(root, 1);
	if (IS_ERR(trans)) {
		btrfs_free_path(path);
		return PTR_ERR(trans);
	}

	dir_id = btrfs_super_root_dir(&root->fs_info->super_copy);
	di = btrfs_lookup_dir_item(trans, root->fs_info->tree_root, path,
				   dir_id, "default", 7, 1);
	if (IS_ERR_OR_NULL(di)) {
		btrfs_free_path(path);
		btrfs_end_transaction(trans, root);
		printk(KERN_ERR "Umm, you don't have the default dir item, "
		       "this isn't going to work\n");
		return -ENOENT;
	}

	btrfs_cpu_key_to_disk(&disk_key, &new_root->root_key);
	btrfs_set_dir_item_key(path->nodes[0], di, &disk_key);
	btrfs_mark_buffer_dirty(path->nodes[0]);
	btrfs_free_path(path);

	disk_super = &root->fs_info->super_copy;
	features = btrfs_super_incompat_flags(disk_super);
	if (!(features & BTRFS_FEATURE_INCOMPAT_DEFAULT_SUBVOL)) {
		features |= BTRFS_FEATURE_INCOMPAT_DEFAULT_SUBVOL;
		btrfs_set_super_incompat_flags(disk_super, features);
	}
	btrfs_end_transaction(trans, root);

	return 0;
}

static void get_block_group_info(struct list_head *groups_list,
				 struct btrfs_ioctl_space_info *space)
{
	struct btrfs_block_group_cache *block_group;

	space->total_bytes = 0;
	space->used_bytes = 0;
	space->flags = 0;
	list_for_each_entry(block_group, groups_list, list) {
		space->flags = block_group->flags;
		space->total_bytes += block_group->key.offset;
		space->used_bytes +=
			btrfs_block_group_used(&block_group->item);
	}
}

long btrfs_ioctl_space_info(struct btrfs_root *root, void __user *arg)
{
	struct btrfs_ioctl_space_args space_args;
	struct btrfs_ioctl_space_info space;
	struct btrfs_ioctl_space_info *dest;
	struct btrfs_ioctl_space_info *dest_orig;
	struct btrfs_ioctl_space_info __user *user_dest;
	struct btrfs_space_info *info;
	u64 types[] = {BTRFS_BLOCK_GROUP_DATA,
		       BTRFS_BLOCK_GROUP_SYSTEM,
		       BTRFS_BLOCK_GROUP_METADATA,
		       BTRFS_BLOCK_GROUP_DATA | BTRFS_BLOCK_GROUP_METADATA};
	int num_types = 4;
	int alloc_size;
	int ret = 0;
	u64 slot_count = 0;
	int i, c;

	if (copy_from_user(&space_args,
			   (struct btrfs_ioctl_space_args __user *)arg,
			   sizeof(space_args)))
		return -EFAULT;

	for (i = 0; i < num_types; i++) {
		struct btrfs_space_info *tmp;

		info = NULL;
		rcu_read_lock();
		list_for_each_entry_rcu(tmp, &root->fs_info->space_info,
					list) {
			if (tmp->flags == types[i]) {
				info = tmp;
				break;
			}
		}
		rcu_read_unlock();

		if (!info)
			continue;

		down_read(&info->groups_sem);
		for (c = 0; c < BTRFS_NR_RAID_TYPES; c++) {
			if (!list_empty(&info->block_groups[c]))
				slot_count++;
		}
		up_read(&info->groups_sem);
	}

	/* space_slots == 0 means they are asking for a count */
	if (space_args.space_slots == 0) {
		space_args.total_spaces = slot_count;
		goto out;
	}

	slot_count = min_t(u64, space_args.space_slots, slot_count);

	alloc_size = sizeof(*dest) * slot_count;

	/* we generally have at most 6 or so space infos, one for each raid
	 * level.  So, a whole page should be more than enough for everyone
	 */
	if (alloc_size > PAGE_CACHE_SIZE)
		return -ENOMEM;

	space_args.total_spaces = 0;
	dest = kmalloc(alloc_size, GFP_NOFS);
	if (!dest)
		return -ENOMEM;
	dest_orig = dest;

	/* now we have a buffer to copy into */
	for (i = 0; i < num_types; i++) {
		struct btrfs_space_info *tmp;

		if (!slot_count)
			break;

		info = NULL;
		rcu_read_lock();
		list_for_each_entry_rcu(tmp, &root->fs_info->space_info,
					list) {
			if (tmp->flags == types[i]) {
				info = tmp;
				break;
			}
		}
		rcu_read_unlock();

		if (!info)
			continue;
		down_read(&info->groups_sem);
		for (c = 0; c < BTRFS_NR_RAID_TYPES; c++) {
			if (!list_empty(&info->block_groups[c])) {
				get_block_group_info(&info->block_groups[c],
						     &space);
				memcpy(dest, &space, sizeof(space));
				dest++;
				space_args.total_spaces++;
				slot_count--;
			}
			if (!slot_count)
				break;
		}
		up_read(&info->groups_sem);
	}

	user_dest = (struct btrfs_ioctl_space_info *)
		(arg + sizeof(struct btrfs_ioctl_space_args));

	if (copy_to_user(user_dest, dest_orig, alloc_size))
		ret = -EFAULT;

	kfree(dest_orig);
out:
	if (ret == 0 && copy_to_user(arg, &space_args, sizeof(space_args)))
		ret = -EFAULT;

	return ret;
}

/*
 * there are many ways the trans_start and trans_end ioctls can lead
 * to deadlocks.  They should only be used by applications that
 * basically own the machine, and have a very in depth understanding
 * of all the possible deadlocks and enospc problems.
 */
long btrfs_ioctl_trans_end(struct file *file)
{
	struct inode *inode = fdentry(file)->d_inode;
	struct btrfs_root *root = BTRFS_I(inode)->root;
	struct btrfs_trans_handle *trans;

	trans = file->private_data;
	if (!trans)
		return -EINVAL;
	file->private_data = NULL;

	btrfs_end_transaction(trans, root);

	mutex_lock(&root->fs_info->trans_mutex);
	root->fs_info->open_ioctl_trans--;
	mutex_unlock(&root->fs_info->trans_mutex);

	mnt_drop_write(file->f_path.mnt);
	return 0;
}

static noinline long btrfs_ioctl_start_sync(struct file *file, void __user *argp)
{
	struct btrfs_root *root = BTRFS_I(file->f_dentry->d_inode)->root;
	struct btrfs_trans_handle *trans;
	u64 transid;
	int ret;

	trans = btrfs_start_transaction(root, 0);
	if (IS_ERR(trans))
		return PTR_ERR(trans);
	transid = trans->transid;
	ret = btrfs_commit_transaction_async(trans, root, 0);
	if (ret) {
		btrfs_end_transaction(trans, root);
		return ret;
	}

	if (argp)
		if (copy_to_user(argp, &transid, sizeof(transid)))
			return -EFAULT;
	return 0;
}

static noinline long btrfs_ioctl_wait_sync(struct file *file, void __user *argp)
{
	struct btrfs_root *root = BTRFS_I(file->f_dentry->d_inode)->root;
	u64 transid;

	if (argp) {
		if (copy_from_user(&transid, argp, sizeof(transid)))
			return -EFAULT;
	} else {
		transid = 0;  /* current trans */
	}
	return btrfs_wait_for_commit(root, transid);
}

long btrfs_ioctl(struct file *file, unsigned int
		cmd, unsigned long arg)
{
	struct btrfs_root *root = BTRFS_I(fdentry(file)->d_inode)->root;
	void __user *argp = (void __user *)arg;

	switch (cmd) {
	case FS_IOC_GETFLAGS:
		return btrfs_ioctl_getflags(file, argp);
	case FS_IOC_SETFLAGS:
		return btrfs_ioctl_setflags(file, argp);
	case FS_IOC_GETVERSION:
		return btrfs_ioctl_getversion(file, argp);
	case FITRIM:
		return btrfs_ioctl_fitrim(file, argp);
	case BTRFS_IOC_SNAP_CREATE:
		return btrfs_ioctl_snap_create(file, argp, 0);
	case BTRFS_IOC_SNAP_CREATE_V2:
		return btrfs_ioctl_snap_create_v2(file, argp, 0);
	case BTRFS_IOC_SUBVOL_CREATE:
		return btrfs_ioctl_snap_create(file, argp, 1);
	case BTRFS_IOC_SNAP_DESTROY:
		return btrfs_ioctl_snap_destroy(file, argp);
	case BTRFS_IOC_SUBVOL_GETFLAGS:
		return btrfs_ioctl_subvol_getflags(file, argp);
	case BTRFS_IOC_SUBVOL_SETFLAGS:
		return btrfs_ioctl_subvol_setflags(file, argp);
	case BTRFS_IOC_DEFAULT_SUBVOL:
		return btrfs_ioctl_default_subvol(file, argp);
	case BTRFS_IOC_DEFRAG:
		return btrfs_ioctl_defrag(file, NULL);
	case BTRFS_IOC_DEFRAG_RANGE:
		return btrfs_ioctl_defrag(file, argp);
	case BTRFS_IOC_RESIZE:
		return btrfs_ioctl_resize(root, argp);
	case BTRFS_IOC_ADD_DEV:
		return btrfs_ioctl_add_dev(root, argp);
	case BTRFS_IOC_RM_DEV:
		return btrfs_ioctl_rm_dev(root, argp);
	case BTRFS_IOC_BALANCE:
		return btrfs_balance(root->fs_info->dev_root);
	case BTRFS_IOC_CLONE:
		return btrfs_ioctl_clone(file, arg, 0, 0, 0);
	case BTRFS_IOC_CLONE_RANGE:
		return btrfs_ioctl_clone_range(file, argp);
	case BTRFS_IOC_TRANS_START:
		return btrfs_ioctl_trans_start(file);
	case BTRFS_IOC_TRANS_END:
		return btrfs_ioctl_trans_end(file);
	case BTRFS_IOC_TREE_SEARCH:
		return btrfs_ioctl_tree_search(file, argp);
	case BTRFS_IOC_INO_LOOKUP:
		return btrfs_ioctl_ino_lookup(file, argp);
	case BTRFS_IOC_SPACE_INFO:
		return btrfs_ioctl_space_info(root, argp);
	case BTRFS_IOC_SYNC:
		btrfs_sync_fs(file->f_dentry->d_sb, 1);
		return 0;
	case BTRFS_IOC_START_SYNC:
		return btrfs_ioctl_start_sync(file, argp);
	case BTRFS_IOC_WAIT_SYNC:
		return btrfs_ioctl_wait_sync(file, argp);
	}

	return -ENOTTY;
}<|MERGE_RESOLUTION|>--- conflicted
+++ resolved
@@ -422,11 +422,7 @@
 	BUG_ON(ret);
 
 	ret = btrfs_insert_dir_item(trans, root,
-<<<<<<< HEAD
-				    name, namelen, btrfs_ino(dir), &key,
-=======
 				    name, namelen, dir, &key,
->>>>>>> 16cdcec7
 				    BTRFS_FT_DIR, index);
 	if (ret)
 		goto fail;
