--- conflicted
+++ resolved
@@ -506,10 +506,7 @@
 	bool "Branch Trace Store"
 	default y
 	depends on X86_DEBUGCTLMSR
-<<<<<<< HEAD
-=======
 	depends on BROKEN
->>>>>>> 6574612f
 	---help---
 	  This adds a ptrace interface to the hardware's branch trace store.
 
