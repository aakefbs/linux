/* linux/arch/arm/plat-samsung/dev-backlight.c
 *
 * Copyright (c) 2011 Samsung Electronics Co., Ltd.
 *              http://www.samsung.com
 *
 * Common infrastructure for PWM Backlight for Samsung boards
 *
 * This program is free software; you can redistribute it and/or modify
 * it under the terms of the GNU General Public License version 2 as
 * published by the Free Software Foundation.
 */

#include <linux/gpio.h>
#include <linux/platform_device.h>
#include <linux/slab.h>
#include <linux/io.h>
#include <linux/pwm_backlight.h>

#include <plat/devs.h>
#include <plat/gpio-cfg.h>
#include <plat/backlight.h>

struct samsung_bl_drvdata {
	struct platform_pwm_backlight_data plat_data;
	struct samsung_bl_gpio_info *gpio_info;
};

static int samsung_bl_init(struct device *dev)
{
	int ret = 0;
	struct platform_pwm_backlight_data *pdata = dev->platform_data;
	struct samsung_bl_drvdata *drvdata = container_of(pdata,
					struct samsung_bl_drvdata, plat_data);
	struct samsung_bl_gpio_info *bl_gpio_info = drvdata->gpio_info;

	ret = gpio_request(bl_gpio_info->no, "Backlight");
	if (ret) {
		printk(KERN_ERR "failed to request GPIO for LCD Backlight\n");
		return ret;
	}

	/* Configure GPIO pin with specific GPIO function for PWM timer */
	s3c_gpio_cfgpin(bl_gpio_info->no, bl_gpio_info->func);

	return 0;
}

static void samsung_bl_exit(struct device *dev)
{
	struct platform_pwm_backlight_data *pdata = dev->platform_data;
	struct samsung_bl_drvdata *drvdata = container_of(pdata,
					struct samsung_bl_drvdata, plat_data);
	struct samsung_bl_gpio_info *bl_gpio_info = drvdata->gpio_info;

	s3c_gpio_cfgpin(bl_gpio_info->no, S3C_GPIO_OUTPUT);
	gpio_free(bl_gpio_info->no);
}

/* Initialize few important fields of platform_pwm_backlight_data
 * structure with default values. These fields can be overridden by
 * board-specific values sent from machine file.
 * For ease of operation, these fields are initialized with values
 * used by most samsung boards.
 * Users has the option of sending info about other parameters
 * for their specific boards
 */

static struct samsung_bl_drvdata samsung_dfl_bl_data __initdata = {
	.plat_data = {
		.max_brightness = 255,
		.dft_brightness = 255,
		.pwm_period_ns  = 78770,
<<<<<<< HEAD
=======
		.enable_gpio    = -1,
>>>>>>> d8ec26d7
		.init           = samsung_bl_init,
		.exit           = samsung_bl_exit,
	},
};

static struct platform_device samsung_dfl_bl_device __initdata = {
	.name		= "pwm-backlight",
};

/* samsung_bl_set - Set board specific data (if any) provided by user for
 * PWM Backlight control and register specific PWM and backlight device.
 * @gpio_info:	structure containing GPIO info for PWM timer
 * @bl_data:	structure containing Backlight control data
 */
void __init samsung_bl_set(struct samsung_bl_gpio_info *gpio_info,
	struct platform_pwm_backlight_data *bl_data)
{
	int ret = 0;
	struct platform_device *samsung_bl_device;
	struct samsung_bl_drvdata *samsung_bl_drvdata;
	struct platform_pwm_backlight_data *samsung_bl_data;

	samsung_bl_device = kmemdup(&samsung_dfl_bl_device,
			sizeof(struct platform_device), GFP_KERNEL);
	if (!samsung_bl_device) {
		printk(KERN_ERR "%s: no memory for platform dev\n", __func__);
		return;
	}

	samsung_bl_drvdata = kmemdup(&samsung_dfl_bl_data,
				sizeof(samsung_dfl_bl_data), GFP_KERNEL);
	if (!samsung_bl_drvdata) {
		printk(KERN_ERR "%s: no memory for platform dev\n", __func__);
		goto err_data;
	}
	samsung_bl_device->dev.platform_data = &samsung_bl_drvdata->plat_data;
	samsung_bl_drvdata->gpio_info = gpio_info;
	samsung_bl_data = &samsung_bl_drvdata->plat_data;

	/* Copy board specific data provided by user */
	samsung_bl_data->pwm_id = bl_data->pwm_id;
	samsung_bl_device->dev.parent = &samsung_device_pwm.dev;

	if (bl_data->max_brightness)
		samsung_bl_data->max_brightness = bl_data->max_brightness;
	if (bl_data->dft_brightness)
		samsung_bl_data->dft_brightness = bl_data->dft_brightness;
	if (bl_data->lth_brightness)
		samsung_bl_data->lth_brightness = bl_data->lth_brightness;
	if (bl_data->pwm_period_ns)
		samsung_bl_data->pwm_period_ns = bl_data->pwm_period_ns;
	if (bl_data->enable_gpio >= 0)
		samsung_bl_data->enable_gpio = bl_data->enable_gpio;
	if (bl_data->enable_gpio_flags)
		samsung_bl_data->enable_gpio_flags = bl_data->enable_gpio_flags;
	if (bl_data->init)
		samsung_bl_data->init = bl_data->init;
	if (bl_data->notify)
		samsung_bl_data->notify = bl_data->notify;
	if (bl_data->notify_after)
		samsung_bl_data->notify_after = bl_data->notify_after;
	if (bl_data->exit)
		samsung_bl_data->exit = bl_data->exit;
	if (bl_data->check_fb)
		samsung_bl_data->check_fb = bl_data->check_fb;

	/* Register the Backlight dev */
	ret = platform_device_register(samsung_bl_device);
	if (ret) {
		printk(KERN_ERR "failed to register backlight device: %d\n", ret);
		goto err_plat_reg2;
	}

	return;

err_plat_reg2:
	kfree(samsung_bl_data);
err_data:
	kfree(samsung_bl_device);
	return;
}<|MERGE_RESOLUTION|>--- conflicted
+++ resolved
@@ -70,10 +70,7 @@
 		.max_brightness = 255,
 		.dft_brightness = 255,
 		.pwm_period_ns  = 78770,
-<<<<<<< HEAD
-=======
 		.enable_gpio    = -1,
->>>>>>> d8ec26d7
 		.init           = samsung_bl_init,
 		.exit           = samsung_bl_exit,
 	},
