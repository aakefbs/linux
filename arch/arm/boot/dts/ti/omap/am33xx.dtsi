// SPDX-License-Identifier: GPL-2.0-only
/*
 * Device Tree Source for AM33XX SoC
 *
 * Copyright (C) 2012 Texas Instruments Incorporated - https://www.ti.com/
 */

#include <dt-bindings/bus/ti-sysc.h>
#include <dt-bindings/gpio/gpio.h>
#include <dt-bindings/pinctrl/am33xx.h>
#include <dt-bindings/clock/am3.h>

/ {
	compatible = "ti,am33xx";
	interrupt-parent = <&intc>;
	#address-cells = <1>;
	#size-cells = <1>;
	chosen { };

	aliases {
		i2c0 = &i2c0;
		i2c1 = &i2c1;
		i2c2 = &i2c2;
		serial0 = &uart0;
		serial1 = &uart1;
		serial2 = &uart2;
		serial3 = &uart3;
		serial4 = &uart4;
		serial5 = &uart5;
		d-can0 = &dcan0;
		d-can1 = &dcan1;
		usb0 = &usb0;
		usb1 = &usb1;
		phy0 = &usb0_phy;
		phy1 = &usb1_phy;
		ethernet0 = &cpsw_port1;
		ethernet1 = &cpsw_port2;
		spi0 = &spi0;
		spi1 = &spi1;
		mmc0 = &mmc1;
		mmc1 = &mmc2;
		mmc2 = &mmc3;
	};

	cpus {
		#address-cells = <1>;
		#size-cells = <0>;
		cpu@0 {
			compatible = "arm,cortex-a8";
			enable-method = "ti,am3352";
			device_type = "cpu";
			reg = <0>;

			operating-points-v2 = <&cpu0_opp_table>;

			clocks = <&dpll_mpu_ck>;
			clock-names = "cpu";

			clock-latency = <300000>; /* From omap-cpufreq driver */
			cpu-idle-states = <&mpu_gate>;
		};

		idle-states {
			mpu_gate: mpu_gate {
				compatible = "arm,idle-state";
				entry-latency-us = <40>;
				exit-latency-us = <90>;
				min-residency-us = <300>;
				ti,idle-wkup-m3;
			};
		};
	};

	cpu0_opp_table: opp-table {
		compatible = "operating-points-v2-ti-cpu";
		syscon = <&scm_conf>;

		/*
		 * The three following nodes are marked with opp-suspend
		 * because the can not be enabled simultaneously on a
		 * single SoC.
		 */
<<<<<<< HEAD
		opp-50-300000000{
=======
		opp-50-300000000 {
>>>>>>> 0c383648
			/* OPP50 */
			opp-hz = /bits/ 64 <300000000>;
			opp-microvolt = <950000 931000 969000>;
			opp-supported-hw = <0x06 0x0010>;
			opp-suspend;
		};

<<<<<<< HEAD
		opp-100-275000000{
=======
		opp-100-275000000 {
>>>>>>> 0c383648
			/* OPP100-1 */
			opp-hz = /bits/ 64 <275000000>;
			opp-microvolt = <1100000 1078000 1122000>;
			opp-supported-hw = <0x01 0x00FF>;
			opp-suspend;
		};

<<<<<<< HEAD
		opp-100-300000000{
=======
		opp-100-300000000 {
>>>>>>> 0c383648
			/* OPP100-2 */
			opp-hz = /bits/ 64 <300000000>;
			opp-microvolt = <1100000 1078000 1122000>;
			opp-supported-hw = <0x06 0x0020>;
			opp-suspend;
		};

<<<<<<< HEAD
		opp-100-500000000{
=======
		opp-100-500000000 {
>>>>>>> 0c383648
			/* OPP100-3 */
			opp-hz = /bits/ 64 <500000000>;
			opp-microvolt = <1100000 1078000 1122000>;
			opp-supported-hw = <0x01 0xFFFF>;
		};

		opp-100-600000000 {
			/* OPP100-4 */
			opp-hz = /bits/ 64 <600000000>;
			opp-microvolt = <1100000 1078000 1122000>;
			opp-supported-hw = <0x06 0x0040>;
		};

		opp-120-600000000 {
			/* OPP120-1 */
			opp-hz = /bits/ 64 <600000000>;
			opp-microvolt = <1200000 1176000 1224000>;
			opp-supported-hw = <0x01 0xFFFF>;
		};

		opp-120-720000000 {
			/* OPP120-2 */
			opp-hz = /bits/ 64 <720000000>;
			opp-microvolt = <1200000 1176000 1224000>;
			opp-supported-hw = <0x06 0x0080>;
		};

		opp-720000000 {
			/* OPP Turbo-1 */
			opp-hz = /bits/ 64 <720000000>;
			opp-microvolt = <1260000 1234800 1285200>;
			opp-supported-hw = <0x01 0xFFFF>;
		};

		opp-800000000 {
			/* OPP Turbo-2 */
			opp-hz = /bits/ 64 <800000000>;
			opp-microvolt = <1260000 1234800 1285200>;
			opp-supported-hw = <0x06 0x0100>;
		};

		opp-1000000000 {
			/* OPP Nitro */
			opp-hz = /bits/ 64 <1000000000>;
			opp-microvolt = <1325000 1298500 1351500>;
			opp-supported-hw = <0x04 0x0200>;
		};
	};

	target-module@4b000000 {
		compatible = "ti,sysc-omap4-simple", "ti,sysc";
		clocks = <&l3_clkctrl AM3_L3_L3_INSTR_CLKCTRL 0>;
		clock-names = "fck";
		ti,no-idle;
		#address-cells = <1>;
		#size-cells = <1>;
		ranges = <0x0 0x4b000000 0x1000000>;

		target-module@140000 {
			compatible = "ti,sysc-omap4-simple", "ti,sysc";
			clocks = <&l3_aon_clkctrl AM3_L3_AON_DEBUGSS_CLKCTRL 0>;
			clock-names = "fck";
			#address-cells = <1>;
			#size-cells = <1>;
			ranges = <0x0 0x140000 0xec0000>;

			pmu@0 {
				compatible = "arm,cortex-a8-pmu";
				interrupts = <3>;
			};
		};
	};

	/*
	 * The soc node represents the soc top level view. It is used for IPs
	 * that are not memory mapped in the MPU view or for the MPU itself.
	 */
	soc {
		compatible = "ti,omap-infra";
	};

	/*
	 * XXX: Use a flat representation of the AM33XX interconnect.
	 * The real AM33XX interconnect network is quite complex. Since
	 * it will not bring real advantage to represent that in DT
	 * for the moment, just use a fake OCP bus entry to represent
	 * the whole bus hierarchy.
	 */
	ocp: ocp {
		compatible = "simple-pm-bus";
		power-domains = <&prm_per>;
		clocks = <&l3_clkctrl AM3_L3_L3_MAIN_CLKCTRL 0>;
		clock-names = "fck";
		#address-cells = <1>;
		#size-cells = <1>;
		ranges;

		l4_wkup: interconnect@44c00000 {
		};
		l4_per: interconnect@48000000 {
		};
		l4_fw: interconnect@47c00000 {
		};
		l4_fast: interconnect@4a000000 {
		};
		l4_mpuss: interconnect@4b140000 {
		};

		intc: interrupt-controller@48200000 {
			compatible = "ti,am33xx-intc";
			interrupt-controller;
			#interrupt-cells = <1>;
			reg = <0x48200000 0x1000>;
		};

		target-module@49000000 {
			compatible = "ti,sysc-omap4", "ti,sysc";
			reg = <0x49000000 0x4>;
			reg-names = "rev";
			clocks = <&l3_clkctrl AM3_L3_TPCC_CLKCTRL 0>;
			clock-names = "fck";
			#address-cells = <1>;
			#size-cells = <1>;
			ranges = <0x0 0x49000000 0x10000>;

			edma: dma@0 {
				compatible = "ti,edma3-tpcc";
				reg = <0 0x10000>;
				reg-names = "edma3_cc";
				interrupts = <12 13 14>;
				interrupt-names = "edma3_ccint", "edma3_mperr",
						  "edma3_ccerrint";
				dma-requests = <64>;
				#dma-cells = <2>;

				ti,tptcs = <&edma_tptc0 7>, <&edma_tptc1 5>,
					   <&edma_tptc2 0>;

				ti,edma-memcpy-channels = <20 21>;
			};
		};

		target-module@49800000 {
			compatible = "ti,sysc-omap4", "ti,sysc";
			reg = <0x49800000 0x4>,
			      <0x49800010 0x4>;
			reg-names = "rev", "sysc";
			ti,sysc-mask = <SYSC_OMAP4_SOFTRESET>;
			ti,sysc-midle = <SYSC_IDLE_FORCE>;
			ti,sysc-sidle = <SYSC_IDLE_FORCE>,
					<SYSC_IDLE_SMART>;
			clocks = <&l3_clkctrl AM3_L3_TPTC0_CLKCTRL 0>;
			clock-names = "fck";
			#address-cells = <1>;
			#size-cells = <1>;
			ranges = <0x0 0x49800000 0x100000>;

			edma_tptc0: dma@0 {
				compatible = "ti,edma3-tptc";
				reg = <0 0x100000>;
				interrupts = <112>;
				interrupt-names = "edma3_tcerrint";
			};
		};

		target-module@49900000 {
			compatible = "ti,sysc-omap4", "ti,sysc";
			reg = <0x49900000 0x4>,
			      <0x49900010 0x4>;
			reg-names = "rev", "sysc";
			ti,sysc-mask = <SYSC_OMAP4_SOFTRESET>;
			ti,sysc-midle = <SYSC_IDLE_FORCE>;
			ti,sysc-sidle = <SYSC_IDLE_FORCE>,
					<SYSC_IDLE_SMART>;
			clocks = <&l3_clkctrl AM3_L3_TPTC1_CLKCTRL 0>;
			clock-names = "fck";
			#address-cells = <1>;
			#size-cells = <1>;
			ranges = <0x0 0x49900000 0x100000>;

			edma_tptc1: dma@0 {
				compatible = "ti,edma3-tptc";
				reg = <0 0x100000>;
				interrupts = <113>;
				interrupt-names = "edma3_tcerrint";
			};
		};

		target-module@49a00000 {
			compatible = "ti,sysc-omap4", "ti,sysc";
			reg = <0x49a00000 0x4>,
			      <0x49a00010 0x4>;
			reg-names = "rev", "sysc";
			ti,sysc-mask = <SYSC_OMAP4_SOFTRESET>;
			ti,sysc-midle = <SYSC_IDLE_FORCE>;
			ti,sysc-sidle = <SYSC_IDLE_FORCE>,
					<SYSC_IDLE_SMART>;
			clocks = <&l3_clkctrl AM3_L3_TPTC2_CLKCTRL 0>;
			clock-names = "fck";
			#address-cells = <1>;
			#size-cells = <1>;
			ranges = <0x0 0x49a00000 0x100000>;

			edma_tptc2: dma@0 {
				compatible = "ti,edma3-tptc";
				reg = <0 0x100000>;
				interrupts = <114>;
				interrupt-names = "edma3_tcerrint";
			};
		};

		target-module@47810000 {
			compatible = "ti,sysc-omap2", "ti,sysc";
			reg = <0x478102fc 0x4>,
			      <0x47810110 0x4>,
			      <0x47810114 0x4>;
			reg-names = "rev", "sysc", "syss";
			ti,sysc-mask = <(SYSC_OMAP2_CLOCKACTIVITY |
					 SYSC_OMAP2_ENAWAKEUP |
					 SYSC_OMAP2_SOFTRESET |
					 SYSC_OMAP2_AUTOIDLE)>;
			ti,sysc-sidle = <SYSC_IDLE_FORCE>,
					<SYSC_IDLE_NO>,
					<SYSC_IDLE_SMART>;
			ti,syss-mask = <1>;
			clocks = <&l3s_clkctrl AM3_L3S_MMC3_CLKCTRL 0>;
			clock-names = "fck";
			#address-cells = <1>;
			#size-cells = <1>;
			ranges = <0x0 0x47810000 0x1000>;

			mmc3: mmc@0 {
				compatible = "ti,am335-sdhci";
				ti,needs-special-reset;
				interrupts = <29>;
				reg = <0x0 0x1000>;
				status = "disabled";
			};
		};

		usb: target-module@47400000 {
			compatible = "ti,sysc-omap4", "ti,sysc";
			reg = <0x47400000 0x4>,
			      <0x47400010 0x4>;
			reg-names = "rev", "sysc";
			ti,sysc-mask = <(SYSC_OMAP4_FREEEMU |
					 SYSC_OMAP4_SOFTRESET)>;
			ti,sysc-midle = <SYSC_IDLE_FORCE>,
					<SYSC_IDLE_NO>,
					<SYSC_IDLE_SMART>;
			ti,sysc-sidle = <SYSC_IDLE_FORCE>,
					<SYSC_IDLE_NO>,
					<SYSC_IDLE_SMART>,
					<SYSC_IDLE_SMART_WKUP>;
			ti,sysc-delay-us = <2>;
			clocks = <&l3s_clkctrl AM3_L3S_USB_OTG_HS_CLKCTRL 0>;
			clock-names = "fck";
			#address-cells = <1>;
			#size-cells = <1>;
			ranges = <0x0 0x47400000 0x8000>;

			usb0_phy: usb-phy@1300 {
				compatible = "ti,am335x-usb-phy";
				reg = <0x1300 0x100>;
				reg-names = "phy";
				ti,ctrl_mod = <&usb_ctrl_mod>;
				#phy-cells = <0>;
			};

			usb0: usb@1400 {
				compatible = "ti,musb-am33xx";
				reg = <0x1400 0x400>,
				      <0x1000 0x200>;
				reg-names = "mc", "control";

				interrupts = <18>;
				interrupt-names = "mc";
				dr_mode = "otg";
				mentor,multipoint = <1>;
				mentor,num-eps = <16>;
				mentor,ram-bits = <12>;
				mentor,power = <500>;
				phys = <&usb0_phy>;

				dmas = <&cppi41dma  0 0 &cppi41dma  1 0
					&cppi41dma  2 0 &cppi41dma  3 0
					&cppi41dma  4 0 &cppi41dma  5 0
					&cppi41dma  6 0 &cppi41dma  7 0
					&cppi41dma  8 0 &cppi41dma  9 0
					&cppi41dma 10 0 &cppi41dma 11 0
					&cppi41dma 12 0 &cppi41dma 13 0
					&cppi41dma 14 0 &cppi41dma  0 1
					&cppi41dma  1 1 &cppi41dma  2 1
					&cppi41dma  3 1 &cppi41dma  4 1
					&cppi41dma  5 1 &cppi41dma  6 1
					&cppi41dma  7 1 &cppi41dma  8 1
					&cppi41dma  9 1 &cppi41dma 10 1
					&cppi41dma 11 1 &cppi41dma 12 1
					&cppi41dma 13 1 &cppi41dma 14 1>;
				dma-names =
					"rx1", "rx2", "rx3", "rx4", "rx5", "rx6", "rx7",
					"rx8", "rx9", "rx10", "rx11", "rx12", "rx13",
					"rx14", "rx15",
					"tx1", "tx2", "tx3", "tx4", "tx5", "tx6", "tx7",
					"tx8", "tx9", "tx10", "tx11", "tx12", "tx13",
					"tx14", "tx15";
			};

			usb1_phy: usb-phy@1b00 {
				compatible = "ti,am335x-usb-phy";
				reg = <0x1b00 0x100>;
				reg-names = "phy";
				ti,ctrl_mod = <&usb_ctrl_mod>;
				#phy-cells = <0>;
			};

			usb1: usb@1800 {
				compatible = "ti,musb-am33xx";
				reg = <0x1c00 0x400>,
				      <0x1800 0x200>;
				reg-names = "mc", "control";
				interrupts = <19>;
				interrupt-names = "mc";
				dr_mode = "otg";
				mentor,multipoint = <1>;
				mentor,num-eps = <16>;
				mentor,ram-bits = <12>;
				mentor,power = <500>;
				phys = <&usb1_phy>;

				dmas = <&cppi41dma 15 0 &cppi41dma 16 0
					&cppi41dma 17 0 &cppi41dma 18 0
					&cppi41dma 19 0 &cppi41dma 20 0
					&cppi41dma 21 0 &cppi41dma 22 0
					&cppi41dma 23 0 &cppi41dma 24 0
					&cppi41dma 25 0 &cppi41dma 26 0
					&cppi41dma 27 0 &cppi41dma 28 0
					&cppi41dma 29 0 &cppi41dma 15 1
					&cppi41dma 16 1 &cppi41dma 17 1
					&cppi41dma 18 1 &cppi41dma 19 1
					&cppi41dma 20 1 &cppi41dma 21 1
					&cppi41dma 22 1 &cppi41dma 23 1
					&cppi41dma 24 1 &cppi41dma 25 1
					&cppi41dma 26 1 &cppi41dma 27 1
					&cppi41dma 28 1 &cppi41dma 29 1>;
				dma-names =
					"rx1", "rx2", "rx3", "rx4", "rx5", "rx6", "rx7",
					"rx8", "rx9", "rx10", "rx11", "rx12", "rx13",
					"rx14", "rx15",
					"tx1", "tx2", "tx3", "tx4", "tx5", "tx6", "tx7",
					"tx8", "tx9", "tx10", "tx11", "tx12", "tx13",
					"tx14", "tx15";
			};

			cppi41dma: dma-controller@2000 {
				compatible = "ti,am3359-cppi41";
				reg =  <0x0000 0x1000>,
				       <0x2000 0x1000>,
				       <0x3000 0x1000>,
				       <0x4000 0x4000>;
				reg-names = "glue", "controller", "scheduler", "queuemgr";
				interrupts = <17>;
				interrupt-names = "glue";
				#dma-cells = <2>;
				/* For backwards compatibility: */
				#dma-channels = <30>;
				dma-channels = <30>;
				#dma-requests = <256>;
				dma-requests = <256>;
			};
		};

		target-module@40300000 {
			compatible = "ti,sysc-omap4-simple", "ti,sysc";
			clocks = <&l3_clkctrl AM3_L3_OCMCRAM_CLKCTRL 0>;
			clock-names = "fck";
			ti,no-idle;
			#address-cells = <1>;
			#size-cells = <1>;
			ranges = <0 0x40300000 0x10000>;

			ocmcram: sram@0 {
				compatible = "mmio-sram";
				reg = <0 0x10000>; /* 64k */
				ranges = <0 0 0x10000>;
				#address-cells = <1>;
				#size-cells = <1>;

				pm_sram_code: pm-code-sram@0 {
					compatible = "ti,sram";
					reg = <0x0 0x1000>;
					protect-exec;
				};

				pm_sram_data: pm-data-sram@1000 {
					compatible = "ti,sram";
					reg = <0x1000 0x1000>;
					pool;
				};
			};
		};

		target-module@4c000000 {
			compatible = "ti,sysc-omap4-simple", "ti,sysc";
			reg = <0x4c000000 0x4>;
			reg-names = "rev";
			clocks = <&l3_clkctrl AM3_L3_EMIF_CLKCTRL 0>;
			clock-names = "fck";
			ti,no-idle;
			#address-cells = <1>;
			#size-cells = <1>;
			ranges = <0x0 0x4c000000 0x1000000>;

			emif: emif@0 {
				compatible = "ti,emif-am3352";
				reg = <0 0x1000000>;
				interrupts = <101>;
				sram = <&pm_sram_code
					&pm_sram_data>;
			};
		};

		target-module@50000000 {
			compatible = "ti,sysc-omap2", "ti,sysc";
			reg = <0x50000000 4>,
			      <0x50000010 4>,
			      <0x50000014 4>;
			reg-names = "rev", "sysc", "syss";
			ti,sysc-sidle = <SYSC_IDLE_FORCE>,
					<SYSC_IDLE_NO>,
					<SYSC_IDLE_SMART>;
			ti,syss-mask = <1>;
			clocks = <&l3s_clkctrl AM3_L3S_GPMC_CLKCTRL 0>;
			clock-names = "fck";
			#address-cells = <1>;
			#size-cells = <1>;
			ranges = <0x50000000 0x50000000 0x00001000>, /* regs */
				 <0x00000000 0x00000000 0x40000000>; /* data */

			gpmc: gpmc@50000000 {
				compatible = "ti,am3352-gpmc";
				reg = <0x50000000 0x2000>;
				interrupts = <100>;
				dmas = <&edma 52 0>;
				dma-names = "rxtx";
				gpmc,num-cs = <7>;
				gpmc,num-waitpins = <2>;
				#address-cells = <2>;
				#size-cells = <1>;
				interrupt-controller;
				#interrupt-cells = <2>;
				gpio-controller;
				#gpio-cells = <2>;
				status = "disabled";
			};
		};

		sham_target: target-module@53100000 {
			compatible = "ti,sysc-omap3-sham", "ti,sysc";
			reg = <0x53100100 0x4>,
			      <0x53100110 0x4>,
			      <0x53100114 0x4>;
			reg-names = "rev", "sysc", "syss";
			ti,sysc-mask = <(SYSC_OMAP2_SOFTRESET |
					 SYSC_OMAP2_AUTOIDLE)>;
			ti,sysc-sidle = <SYSC_IDLE_FORCE>,
					<SYSC_IDLE_NO>,
					<SYSC_IDLE_SMART>;
			ti,syss-mask = <1>;
			/* Domains (P, C): per_pwrdm, l3_clkdm */
			clocks = <&l3_clkctrl AM3_L3_SHAM_CLKCTRL 0>;
			clock-names = "fck";
			#address-cells = <1>;
			#size-cells = <1>;
			ranges = <0x0 0x53100000 0x1000>;

			sham: sham@0 {
				compatible = "ti,omap4-sham";
				reg = <0 0x200>;
				interrupts = <109>;
				dmas = <&edma 36 0>;
				dma-names = "rx";
			};
		};

		aes_target: target-module@53500000 {
			compatible = "ti,sysc-omap2", "ti,sysc";
			reg = <0x53500080 0x4>,
			      <0x53500084 0x4>,
			      <0x53500088 0x4>;
			reg-names = "rev", "sysc", "syss";
			ti,sysc-mask = <(SYSC_OMAP2_SOFTRESET |
					 SYSC_OMAP2_AUTOIDLE)>;
			ti,sysc-sidle = <SYSC_IDLE_FORCE>,
					<SYSC_IDLE_NO>,
					<SYSC_IDLE_SMART>,
					<SYSC_IDLE_SMART_WKUP>;
			ti,syss-mask = <1>;
			/* Domains (P, C): per_pwrdm, l3_clkdm */
			clocks = <&l3_clkctrl AM3_L3_AES_CLKCTRL 0>;
			clock-names = "fck";
			#address-cells = <1>;
			#size-cells = <1>;
			ranges = <0x0 0x53500000 0x1000>;

			aes: aes@0 {
				compatible = "ti,omap4-aes";
				reg = <0 0xa0>;
				interrupts = <103>;
				dmas = <&edma 6 0>,
				       <&edma 5 0>;
				dma-names = "tx", "rx";
			};
		};

		target-module@56000000 {
			compatible = "ti,sysc-omap4", "ti,sysc";
			reg = <0x5600fe00 0x4>,
			      <0x5600fe10 0x4>;
			reg-names = "rev", "sysc";
			ti,sysc-midle = <SYSC_IDLE_FORCE>,
					<SYSC_IDLE_NO>,
					<SYSC_IDLE_SMART>;
			ti,sysc-sidle = <SYSC_IDLE_FORCE>,
					<SYSC_IDLE_NO>,
					<SYSC_IDLE_SMART>;
			clocks = <&gfx_l3_clkctrl AM3_GFX_L3_GFX_CLKCTRL 0>;
			clock-names = "fck";
			power-domains = <&prm_gfx>;
			resets = <&prm_gfx 0>;
			reset-names = "rstctrl";
			#address-cells = <1>;
			#size-cells = <1>;
			ranges = <0 0x56000000 0x1000000>;

			gpu@0 {
				compatible = "ti,omap3630-gpu", "img,powervr-sgx530";
				reg = <0x0 0x10000>; /* 64kB */
				interrupts = <37>;
			};
		};
	};
};

#include "am33xx-l4.dtsi"
#include "am33xx-clocks.dtsi"

&prcm {
	prm_per: prm@c00 {
		compatible = "ti,am3-prm-inst", "ti,omap-prm-inst";
		reg = <0xc00 0x100>;
		#reset-cells = <1>;
		#power-domain-cells = <0>;
	};

	prm_wkup: prm@d00 {
		compatible = "ti,am3-prm-inst", "ti,omap-prm-inst";
		reg = <0xd00 0x100>;
		#reset-cells = <1>;
		#power-domain-cells = <0>;
	};

	prm_mpu: prm@e00 {
		compatible = "ti,am3-prm-inst", "ti,omap-prm-inst";
		reg = <0xe00 0x100>;
		#power-domain-cells = <0>;
	};

	prm_device: prm@f00 {
		compatible = "ti,am3-prm-inst", "ti,omap-prm-inst";
		reg = <0xf00 0x100>;
		#reset-cells = <1>;
	};

	prm_rtc: prm@1000 {
		compatible = "ti,am3-prm-inst", "ti,omap-prm-inst";
		reg = <0x1000 0x100>;
		#power-domain-cells = <0>;
	};

	prm_gfx: prm@1100 {
		compatible = "ti,am3-prm-inst", "ti,omap-prm-inst";
		reg = <0x1100 0x100>;
		#power-domain-cells = <0>;
		#reset-cells = <1>;
	};

	prm_cefuse: prm@1200 {
		compatible = "ti,am3-prm-inst", "ti,omap-prm-inst";
		reg = <0x1200 0x100>;
		#power-domain-cells = <0>;
	};
};

/* Preferred always-on timer for clocksource */
&timer1_target {
	clocks = <&l4_wkup_clkctrl AM3_L4_WKUP_TIMER1_CLKCTRL 0>,
		 <&l4_wkup_clkctrl AM3_L4_WKUP_L4_WKUP_CLKCTRL 0>;
	clock-names = "fck", "ick";
	ti,no-reset-on-init;
	ti,no-idle;
	timer@0 {
		assigned-clocks = <&timer1_fck>;
		assigned-clock-parents = <&sys_clkin_ck>;
	};
};

/* Preferred timer for clockevent */
&timer2_target {
	clocks = <&l4ls_clkctrl AM3_L4LS_TIMER2_CLKCTRL 0>,
		 <&l4ls_clkctrl AM3_L4LS_L4_LS_CLKCTRL 0>;
	clock-names = "fck", "ick";
	ti,no-reset-on-init;
	ti,no-idle;
	timer@0 {
		assigned-clocks = <&timer2_fck>;
		assigned-clock-parents = <&sys_clkin_ck>;
	};
};<|MERGE_RESOLUTION|>--- conflicted
+++ resolved
@@ -80,11 +80,7 @@
 		 * because the can not be enabled simultaneously on a
 		 * single SoC.
 		 */
-<<<<<<< HEAD
-		opp-50-300000000{
-=======
 		opp-50-300000000 {
->>>>>>> 0c383648
 			/* OPP50 */
 			opp-hz = /bits/ 64 <300000000>;
 			opp-microvolt = <950000 931000 969000>;
@@ -92,11 +88,7 @@
 			opp-suspend;
 		};
 
-<<<<<<< HEAD
-		opp-100-275000000{
-=======
 		opp-100-275000000 {
->>>>>>> 0c383648
 			/* OPP100-1 */
 			opp-hz = /bits/ 64 <275000000>;
 			opp-microvolt = <1100000 1078000 1122000>;
@@ -104,11 +96,7 @@
 			opp-suspend;
 		};
 
-<<<<<<< HEAD
-		opp-100-300000000{
-=======
 		opp-100-300000000 {
->>>>>>> 0c383648
 			/* OPP100-2 */
 			opp-hz = /bits/ 64 <300000000>;
 			opp-microvolt = <1100000 1078000 1122000>;
@@ -116,11 +104,7 @@
 			opp-suspend;
 		};
 
-<<<<<<< HEAD
-		opp-100-500000000{
-=======
 		opp-100-500000000 {
->>>>>>> 0c383648
 			/* OPP100-3 */
 			opp-hz = /bits/ 64 <500000000>;
 			opp-microvolt = <1100000 1078000 1122000>;
